--- conflicted
+++ resolved
@@ -91,11 +91,7 @@
  *
  * @author Klemens Muthmann
  * @author Armin Schnabel
-<<<<<<< HEAD
  * @version 5.6.0
-=======
- * @version 5.5.4
->>>>>>> c3eb9134
  * @since 1.0.0
  */
 @RunWith(AndroidJUnit4.class)
