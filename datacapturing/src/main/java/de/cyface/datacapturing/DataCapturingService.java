--- conflicted
+++ resolved
@@ -24,12 +24,7 @@
 import de.cyface.datacapturing.exception.DataCapturingException;
 import de.cyface.datacapturing.exception.NoSuchMeasurementException;
 import de.cyface.datacapturing.exception.SetupException;
-<<<<<<< HEAD
-import de.cyface.datacapturing.model.CapturedData;
-=======
-import de.cyface.datacapturing.exception.SynchronisationException;
 import de.cyface.datacapturing.model.GeoLocation;
->>>>>>> 6854bacf
 import de.cyface.datacapturing.model.Vehicle;
 import de.cyface.datacapturing.persistence.MeasurementPersistence;
 import de.cyface.synchronization.CyfaceSyncAdapter;
@@ -89,14 +84,9 @@
      */
     private Messenger toServiceMessenger;
     /**
-<<<<<<< HEAD
      * This object observers the current WiFi state and starts and stops synchronization based on whether WiFi is active
      * or not. If the WiFi is active it should activate synchronization. If WiFi connectivity is lost it deactivates the
      * synchronization.
-=======
-     * The <code>Account</code> currently used for data synchronization or <code>null</code> if no such
-     * <code>Account</code> has been set.
->>>>>>> 6854bacf
      */
     private final WiFiSurveyor surveyor;
 
@@ -158,10 +148,8 @@
      *
      * @throws DataCapturingException If service was not connected. The service will still be stopped if the exception
      *             occurs, but you have to handle it to prevent your application from crashing.
-     * @throws SynchronisationException If this service was unable to activate data synchronisation after finishing the
-     *             measurement.
-     */
-    public void stop() throws DataCapturingException, SynchronisationException {
+     */
+    public void stop() throws DataCapturingException {
         if (context.get() == null) {
             return;
         }
@@ -175,12 +163,6 @@
             Intent stopIntent = new Intent(context.get(), DataCapturingBackgroundService.class);
             context.get().stopService(stopIntent);
             persistenceLayer.closeRecentMeasurement();
-<<<<<<< HEAD
-=======
-            if (currentSynchronizationAccount != null) {
-                activateDataSynchronisation();
-            }
->>>>>>> 6854bacf
         }
     }
 
@@ -198,17 +180,9 @@
      *
      * @throws SynchronisationException If synchronisation account information is invalid or not available.
      */
-<<<<<<< HEAD
     public void forceMeasurementSynchronisation(final @NonNull String username) throws SynchronisationException {
         Account account = getWiFiSurveyor().getOrCreateAccount(username);
         getWiFiSurveyor().scheduleSyncNow(account);
-=======
-    public void forceMeasurementSynchronisation() throws SynchronisationException {
-        if (currentSynchronizationAccount == null) {
-            throw new SynchronisationException("No current synchonization account registered with this server!");
-        }
-        ContentResolver.requestSync(currentSynchronizationAccount, AUTHORITY, Bundle.EMPTY);
->>>>>>> 6854bacf
     }
 
     // TODO provide a custom list implementation that loads only small portions into memory.
@@ -261,97 +235,6 @@
     }
 
     /**
-<<<<<<< HEAD
-=======
-     * Sets or resets the currently used synchronization account.
-     *
-     * @param username The username of the new synchronization account.
-     * @throws SynchronisationException If creation of the new account was not successful.
-     */
-    void setCurrentSynchronizationAccount(final @NonNull String username) throws SynchronisationException {
-        this.currentSynchronizationAccount = getOrCreateAccount(username);
-    }
-
-    /**
-     * @return The current synchronization <code>Account</code> used or <code>null</code> if there is no such
-     *         <code>Account</code> registered.
-     */
-    Account getCurrentSynchronizationAccount() {
-        return currentSynchronizationAccount;
-    }
-
-    /**
-     * Deletes a Cyface account from the Android <code>Account</code> system. Does silently nothing if no such
-     * <code>Account</code> exists.
-     *
-     * @param username The username of the account to delete.
-     */
-    void deleteAccount(final @NonNull String username) {
-        AccountManager accountManager = AccountManager.get(getContext());
-        Account account = new Account(username, StubAuthenticator.ACCOUNT_TYPE);
-        synchronized (this) {
-            if (Build.VERSION.SDK_INT < 22) {
-                accountManager.removeAccount(account, null, null);
-            } else {
-                accountManager.removeAccountExplicitly(account);
-            }
-            currentSynchronizationAccount = null;
-        }
-    }
-
-    /**
-     * This method retrieves an <code>Account</code> from the Android account system. If the <code>Account</code> does
-     * not exist it is created before returning it.
-     *
-     * @param username The username of the account you would like to get.
-     * @return The requested <code>Account</code>
-     */
-    Account getOrCreateAccount(final @NonNull String username) throws SynchronisationException {
-        AccountManager am = AccountManager.get(context.get());
-        Account[] cyfaceAccounts = am.getAccountsByType(StubAuthenticator.ACCOUNT_TYPE);
-        if (cyfaceAccounts.length == 0) {
-            synchronized (this) {
-                Account newAccount = new Account(username, StubAuthenticator.ACCOUNT_TYPE);
-                boolean newAccountAdded = am.addAccountExplicitly(newAccount, null, Bundle.EMPTY);
-                if (!newAccountAdded) {
-                    throw new SynchronisationException("Unable to add dummy account!");
-                }
-                ContentResolver.setIsSyncable(newAccount, AUTHORITY, 1);
-                ContentResolver.setSyncAutomatically(newAccount, AUTHORITY, true);
-                return newAccount;
-            }
-        } else {
-            return cyfaceAccounts[0];
-        }
-    }
-
-    /**
-     * Activates data synchronisation if allowed by the system settings. Synchronisation happens once every
-     * {@link #SYNC_INTERVAL_IN_MINUTES} minutes.
-     *
-     * @throws SynchronisationException If there is no valid Android context to start synchronisation or no valid
-     *             authentication information.
-     */
-    void activateDataSynchronisation() throws SynchronisationException {
-        if (context.get() == null) {
-            throw new SynchronisationException("No valid context to enable data synchronization!");
-        }
-
-        if (currentSynchronizationAccount == null) {
-            throw new SynchronisationException("No account for data synchronization registered with this service.");
-        }
-
-        boolean cyfaceAccountSyncIsEnabled = ContentResolver.getSyncAutomatically(currentSynchronizationAccount,
-                AUTHORITY);
-        boolean masterAccountSyncIsEnabled = ContentResolver.getMasterSyncAutomatically();
-
-        if (cyfaceAccountSyncIsEnabled && masterAccountSyncIsEnabled) {
-            ContentResolver.addPeriodicSync(currentSynchronizationAccount, AUTHORITY, Bundle.EMPTY, SYNC_INTERVAL);
-        }
-    }
-
-    /**
->>>>>>> 6854bacf
      * Binds this <code>DataCapturingService</code> facade to the underlying {@link DataCapturingBackgroundService}.
      *
      * @throws DataCapturingException If binding fails.
