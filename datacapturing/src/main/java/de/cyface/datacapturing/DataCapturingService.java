--- conflicted
+++ resolved
@@ -64,11 +64,7 @@
  * <code>Activity</code> lifecycle.
  *
  * @author Klemens Muthmann
-<<<<<<< HEAD
- * @version 6.1.0
-=======
  * @version 7.0.0
->>>>>>> 7cfb5365
  * @since 1.0.0
  */
 public abstract class DataCapturingService {
