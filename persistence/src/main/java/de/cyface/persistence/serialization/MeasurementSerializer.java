/*
 * Copyright 2018-2021 Cyface GmbH
 *
 * This file is part of the Cyface SDK for Android.
 *
 * The Cyface SDK for Android is free software: you can redistribute it and/or modify
 * it under the terms of the GNU General Public License as published by
 * the Free Software Foundation, either version 3 of the License, or
 * (at your option) any later version.
 *
 * The Cyface SDK for Android is distributed in the hope that it will be useful,
 * but WITHOUT ANY WARRANTY; without even the implied warranty of
 * MERCHANTABILITY or FITNESS FOR A PARTICULAR PURPOSE. See the
 * GNU General Public License for more details.
 *
 * You should have received a copy of the GNU General Public License
 * along with the Cyface SDK for Android. If not, see <http://www.gnu.org/licenses/>.
 */
package de.cyface.persistence.serialization;

import static de.cyface.persistence.Constants.TAG;

import java.io.BufferedOutputStream;
import java.io.File;
import java.io.FileInputStream;
import java.io.FileOutputStream;
import java.io.IOException;
import java.io.OutputStream;
import java.util.zip.Deflater;
import java.util.zip.DeflaterOutputStream;
import java.util.zip.Inflater;

import android.util.Log;

import androidx.annotation.NonNull;

import de.cyface.persistence.MeasurementContentProviderClient;
import de.cyface.persistence.PersistenceLayer;
import de.cyface.persistence.model.Measurement;
import de.cyface.utils.CursorIsNullException;
import de.cyface.utils.Validate;

/**
 * This class implements the serialization from data stored in a {@code MeasuringPointContentProvider} and
 * Cyface {@link PersistenceLayer#PERSISTENCE_FILE_FORMAT_VERSION} binary format into the Cyface
 * {@link #TRANSFER_FILE_FORMAT_VERSION}
 * binary format. The later consists of a header with the following information:
 * <p>
 * - 2 Bytes which contain the {@code #TRANSFER_FILE_FORMAT_VERSION}
 * - followed by data in this format: https://github.com/cyface-de/protos (version 1)
 * <p>
 * WARNING: This implementation loads all data from one measurement into memory. So be careful with large measurements.
 *
 * @author Klemens Muthmann
 * @author Armin Schnabel
 * @version 8.0.0
 * @since 2.0.0
 */
public final class MeasurementSerializer {

    /**
     * The current version of the transferred file. This is always specified by the first two bytes of the file
     * transferred and helps compatible APIs to process data from different client versions.
     */
    public final static short TRANSFER_FILE_FORMAT_VERSION = 2;
    /**
     * Since our current API Level does not support {@code Short.Bytes}.
     */
    public final static int SHORT_BYTES = Short.SIZE / Byte.SIZE;
    /**
     * A constant with the number of bytes for the header of the {@link #TRANSFER_FILE_FORMAT_VERSION} file.
     */
    public final static int BYTES_IN_HEADER = SHORT_BYTES;
    /**
     * In iOS there are no parameters to set nowrap to false as it is default in Android.
     * In order for the iOS and Android Cyface SDK to be compatible we set nowrap explicitly to true
     * <p>
     * <b>ATTENTION:</b> When decompressing in Android you need to pass this parameter to the {@link Inflater}'s
     * constructor.
     */
    public static final boolean COMPRESSION_NOWRAP = true;
    /**
     * The prefix of the filename used to store compressed files for serialization.
     */
    private static final String COMPRESSED_TRANSFER_FILE_PREFIX = "compressedTransferFile";

    /**
     * Loads the {@link Measurement} with the provided identifier from the persistence layer serialized and compressed
     * in the {@link MeasurementSerializer#TRANSFER_FILE_FORMAT_VERSION} format and writes it to a temp file, ready to
     * be transferred.
     * <p>
     * <b>ATTENTION</b>: The caller needs to delete the file which is referenced by the returned {@code FileInputStream}
     * when no longer needed or on program crash!
     *
     * @param loader {@link MeasurementContentProviderClient} to load the {@code Measurement} data from the database.
     * @param measurementId The id of the {@link Measurement} to load
     * @param persistenceLayer The {@link PersistenceLayer} to load the file based {@code Measurement} data from
     * @return A {@link File} pointing to a temporary file containing the serialized compressed data for transfer.
     * @throws CursorIsNullException If {@code ContentProvider} was inaccessible.
     */
    public File writeSerializedCompressed(@NonNull final MeasurementContentProviderClient loader,
            final long measurementId, @SuppressWarnings("rawtypes") @NonNull final PersistenceLayer persistenceLayer)
            throws CursorIsNullException {

        // Store the compressed bytes into a temp file to be able to read the byte size for transmission
        final File cacheDir = persistenceLayer.getCacheDir();

        File compressedTempFile = null;
        try {
            compressedTempFile = File.createTempFile(COMPRESSED_TRANSFER_FILE_PREFIX, ".tmp", cacheDir);
            try (FileOutputStream fileOutputStream = new FileOutputStream(compressedTempFile)) {
                // As we create the DeflaterOutputStream with an FileOutputStream the compressed data is written to file
                loadSerializedCompressed(fileOutputStream, loader, measurementId, persistenceLayer);
            }
        } catch (final IOException e) {
            if (compressedTempFile != null && compressedTempFile.exists()) {
                Validate.isTrue(compressedTempFile.delete());
            }
            throw new IllegalStateException(e);
        }
        return compressedTempFile;
    }

    /**
     * Writes the {@link Measurement} with the provided identifier from the persistence layer serialized and compressed
     * in the {@link MeasurementSerializer#TRANSFER_FILE_FORMAT_VERSION} format, ready to be transferred.
     * <p>
     * The Deflater ZLIB (RFC-1950) compression is used.
     *
     * @param fileOutputStream the {@link FileInputStream} to write the compressed data to
     * @param loader {@link MeasurementContentProviderClient} to load the {@code Measurement} data from the database.
     * @param measurementId The id of the {@link Measurement} to load
     * @param persistenceLayer The {@link PersistenceLayer} to load the file based {@code Measurement} data
     * @throws CursorIsNullException If {@code ContentProvider} was inaccessible.
     * @throws IOException When flushing or closing the {@link OutputStream} fails
     */
    @SuppressWarnings("SpellCheckingInspection")
    private void loadSerializedCompressed(@NonNull final OutputStream fileOutputStream,
            @NonNull final MeasurementContentProviderClient loader, final long measurementId,
            @SuppressWarnings("rawtypes") @NonNull final PersistenceLayer persistenceLayer)
            throws CursorIsNullException, IOException {

        Log.d(TAG, "loadSerializedCompressed: start");
        final long startTimestamp = System.currentTimeMillis();
        // These streams don't throw anything and, thus, it should be enough to close the outermost stream at the end

        // Wrapping the streams with Buffered streams for performance reasons
        final BufferedOutputStream bufferedFileOutputStream = new BufferedOutputStream(fileOutputStream);

        final int DEFLATER_LEVEL = 5; // 'cause Steve Jobs said so
        final Deflater compressor = new Deflater(DEFLATER_LEVEL, COMPRESSION_NOWRAP);
        // As we wrap the injected outputStream with Deflater the serialized data is automatically compressed
        final DeflaterOutputStream deflaterStream = new DeflaterOutputStream(bufferedFileOutputStream, compressor);

        // This architecture catches the IOException thrown by the close() called in the finally without IDE warning
        try (BufferedOutputStream outputStream = new BufferedOutputStream(deflaterStream)) {
            // Injecting the outputStream into which the serialized (in this case compressed) data is written to
            TransferFileSerializer.loadSerialized(outputStream, loader, measurementId, persistenceLayer);
            outputStream.flush();
        }
        Log.d(TAG, "loadSerializedCompressed: finished after " + ((System.currentTimeMillis() - startTimestamp) / 1000)
                + " s with Deflater Level: " + DEFLATER_LEVEL);
    }
<<<<<<< HEAD
=======

    /**
     * Serializes all the {@link GeoLocation}s from the {@link Measurement} identified by the provided
     * {@code measurementIdentifier}.
     *
     * @param geoLocationsCursor A {@link Cursor} returned by a {@link ContentResolver} to load {@code GeoLocation}s
     *            from.
     * @return A <code>byte</code> array containing all the data.
     */
    static byte[] serializeGeoLocations(@NonNull final Cursor geoLocationsCursor) {
        // Allocate enough space for all geo locations
        Log.v(TAG, String.format("Serializing %d GeoLocations for synchronization.", geoLocationsCursor.getCount()));
        final ByteBuffer buffer = ByteBuffer.allocate(geoLocationsCursor.getCount() * BYTES_IN_ONE_GEO_LOCATION_ENTRY);

        while (geoLocationsCursor.moveToNext()) {
            buffer.putLong(geoLocationsCursor
                    .getLong(geoLocationsCursor.getColumnIndexOrThrow(GeoLocationsTable.COLUMN_GEOLOCATION_TIME)));
            buffer.putDouble(
                    geoLocationsCursor.getDouble(geoLocationsCursor.getColumnIndexOrThrow(GeoLocationsTable.COLUMN_LAT)));
            buffer.putDouble(
                    geoLocationsCursor.getDouble(geoLocationsCursor.getColumnIndexOrThrow(GeoLocationsTable.COLUMN_LON)));
            buffer.putDouble(
                    geoLocationsCursor.getDouble(geoLocationsCursor.getColumnIndexOrThrow(GeoLocationsTable.COLUMN_SPEED)));
            buffer.putInt(
                    geoLocationsCursor.getInt(geoLocationsCursor.getColumnIndexOrThrow(GeoLocationsTable.COLUMN_ACCURACY)));
        }

        byte[] payload = new byte[buffer.capacity()];
        ((ByteBuffer)buffer.duplicate().clear()).get(payload);
        // if we want to switch from write to read mode on the byte buffer we need to .flip() !!
        return payload;
    }

    /**
     * Serializes the provided {@link Point3d} points.
     *
     * @return A <code>byte</code> array containing all the data.
     */
    public static byte[] serialize(final @NonNull List<Point3d> dataPoints) {
        Log.v(TAG, String.format("Serializing %d Point3d points!", dataPoints.size()));

        final ByteBuffer buffer = ByteBuffer.allocate(dataPoints.size() * BYTES_IN_ONE_POINT_3D_ENTRY);
        for (final Point3d point : dataPoints) {
            buffer.putLong(point.getTimestamp());
            buffer.putDouble(point.getX());
            buffer.putDouble(point.getY());
            buffer.putDouble(point.getZ());
        }

        byte[] payload = new byte[buffer.capacity()];
        ((ByteBuffer)buffer.duplicate().clear()).get(payload);
        // if we want to switch from write to read mode on the byte buffer we need to .flip() !!
        return payload;
    }

    /**
     * Creates the header field for a serialized {@link Measurement} in big endian format for synchronization.
     *
     * (!) Attention: Changes to this format must be discussed with compatible API providers.
     *
     * @param geoLocationCount Number of {@link GeoLocation} in the serialized {@code Measurement}.
     * @param measurement the {@link Measurement} containing the number of {@link Point3d} points in the serialized
     *            {@code Measurement}.
     * @param accelerationsCount The number of accelerations stored for this {@code Measurement}.
     * @param rotationsCount The number of rotations stored for this {@code Measurement}.
     * @param directionsCount The number of directions stored for this {@code Measurement}.
     * @return The header byte array.
     */
    static byte[] serializeTransferFileHeader(final int geoLocationCount, final Measurement measurement,
            final int accelerationsCount, final int rotationsCount, final int directionsCount) {
        Validate.isTrue(measurement.getFileFormatVersion() == PERSISTENCE_FILE_FORMAT_VERSION, "Unsupported");

        byte[] ret = new byte[18];
        ret[0] = (byte)(TRANSFER_FILE_FORMAT_VERSION >> 8);
        ret[1] = (byte)TRANSFER_FILE_FORMAT_VERSION;
        ret[2] = (byte)(geoLocationCount >> 24);
        ret[3] = (byte)(geoLocationCount >> 16);
        ret[4] = (byte)(geoLocationCount >> 8);
        ret[5] = (byte)geoLocationCount;
        ret[6] = (byte)(accelerationsCount >> 24);
        ret[7] = (byte)(accelerationsCount >> 16);
        ret[8] = (byte)(accelerationsCount >> 8);
        ret[9] = (byte)accelerationsCount;
        ret[10] = (byte)(rotationsCount >> 24);
        ret[11] = (byte)(rotationsCount >> 16);
        ret[12] = (byte)(rotationsCount >> 8);
        ret[13] = (byte)rotationsCount;
        ret[14] = (byte)(directionsCount >> 24);
        ret[15] = (byte)(directionsCount >> 16);
        ret[16] = (byte)(directionsCount >> 8);
        ret[17] = (byte)directionsCount;
        return ret;
    }
>>>>>>> 3380d23b
}<|MERGE_RESOLUTION|>--- conflicted
+++ resolved
@@ -161,100 +161,4 @@
         Log.d(TAG, "loadSerializedCompressed: finished after " + ((System.currentTimeMillis() - startTimestamp) / 1000)
                 + " s with Deflater Level: " + DEFLATER_LEVEL);
     }
-<<<<<<< HEAD
-=======
-
-    /**
-     * Serializes all the {@link GeoLocation}s from the {@link Measurement} identified by the provided
-     * {@code measurementIdentifier}.
-     *
-     * @param geoLocationsCursor A {@link Cursor} returned by a {@link ContentResolver} to load {@code GeoLocation}s
-     *            from.
-     * @return A <code>byte</code> array containing all the data.
-     */
-    static byte[] serializeGeoLocations(@NonNull final Cursor geoLocationsCursor) {
-        // Allocate enough space for all geo locations
-        Log.v(TAG, String.format("Serializing %d GeoLocations for synchronization.", geoLocationsCursor.getCount()));
-        final ByteBuffer buffer = ByteBuffer.allocate(geoLocationsCursor.getCount() * BYTES_IN_ONE_GEO_LOCATION_ENTRY);
-
-        while (geoLocationsCursor.moveToNext()) {
-            buffer.putLong(geoLocationsCursor
-                    .getLong(geoLocationsCursor.getColumnIndexOrThrow(GeoLocationsTable.COLUMN_GEOLOCATION_TIME)));
-            buffer.putDouble(
-                    geoLocationsCursor.getDouble(geoLocationsCursor.getColumnIndexOrThrow(GeoLocationsTable.COLUMN_LAT)));
-            buffer.putDouble(
-                    geoLocationsCursor.getDouble(geoLocationsCursor.getColumnIndexOrThrow(GeoLocationsTable.COLUMN_LON)));
-            buffer.putDouble(
-                    geoLocationsCursor.getDouble(geoLocationsCursor.getColumnIndexOrThrow(GeoLocationsTable.COLUMN_SPEED)));
-            buffer.putInt(
-                    geoLocationsCursor.getInt(geoLocationsCursor.getColumnIndexOrThrow(GeoLocationsTable.COLUMN_ACCURACY)));
-        }
-
-        byte[] payload = new byte[buffer.capacity()];
-        ((ByteBuffer)buffer.duplicate().clear()).get(payload);
-        // if we want to switch from write to read mode on the byte buffer we need to .flip() !!
-        return payload;
-    }
-
-    /**
-     * Serializes the provided {@link Point3d} points.
-     *
-     * @return A <code>byte</code> array containing all the data.
-     */
-    public static byte[] serialize(final @NonNull List<Point3d> dataPoints) {
-        Log.v(TAG, String.format("Serializing %d Point3d points!", dataPoints.size()));
-
-        final ByteBuffer buffer = ByteBuffer.allocate(dataPoints.size() * BYTES_IN_ONE_POINT_3D_ENTRY);
-        for (final Point3d point : dataPoints) {
-            buffer.putLong(point.getTimestamp());
-            buffer.putDouble(point.getX());
-            buffer.putDouble(point.getY());
-            buffer.putDouble(point.getZ());
-        }
-
-        byte[] payload = new byte[buffer.capacity()];
-        ((ByteBuffer)buffer.duplicate().clear()).get(payload);
-        // if we want to switch from write to read mode on the byte buffer we need to .flip() !!
-        return payload;
-    }
-
-    /**
-     * Creates the header field for a serialized {@link Measurement} in big endian format for synchronization.
-     *
-     * (!) Attention: Changes to this format must be discussed with compatible API providers.
-     *
-     * @param geoLocationCount Number of {@link GeoLocation} in the serialized {@code Measurement}.
-     * @param measurement the {@link Measurement} containing the number of {@link Point3d} points in the serialized
-     *            {@code Measurement}.
-     * @param accelerationsCount The number of accelerations stored for this {@code Measurement}.
-     * @param rotationsCount The number of rotations stored for this {@code Measurement}.
-     * @param directionsCount The number of directions stored for this {@code Measurement}.
-     * @return The header byte array.
-     */
-    static byte[] serializeTransferFileHeader(final int geoLocationCount, final Measurement measurement,
-            final int accelerationsCount, final int rotationsCount, final int directionsCount) {
-        Validate.isTrue(measurement.getFileFormatVersion() == PERSISTENCE_FILE_FORMAT_VERSION, "Unsupported");
-
-        byte[] ret = new byte[18];
-        ret[0] = (byte)(TRANSFER_FILE_FORMAT_VERSION >> 8);
-        ret[1] = (byte)TRANSFER_FILE_FORMAT_VERSION;
-        ret[2] = (byte)(geoLocationCount >> 24);
-        ret[3] = (byte)(geoLocationCount >> 16);
-        ret[4] = (byte)(geoLocationCount >> 8);
-        ret[5] = (byte)geoLocationCount;
-        ret[6] = (byte)(accelerationsCount >> 24);
-        ret[7] = (byte)(accelerationsCount >> 16);
-        ret[8] = (byte)(accelerationsCount >> 8);
-        ret[9] = (byte)accelerationsCount;
-        ret[10] = (byte)(rotationsCount >> 24);
-        ret[11] = (byte)(rotationsCount >> 16);
-        ret[12] = (byte)(rotationsCount >> 8);
-        ret[13] = (byte)rotationsCount;
-        ret[14] = (byte)(directionsCount >> 24);
-        ret[15] = (byte)(directionsCount >> 16);
-        ret[16] = (byte)(directionsCount >> 8);
-        ret[17] = (byte)directionsCount;
-        return ret;
-    }
->>>>>>> 3380d23b
 }