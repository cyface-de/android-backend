--- conflicted
+++ resolved
@@ -200,16 +200,9 @@
      */
     private String readInputStream(final InputStream inputStream) throws IOException {
         BufferedReader bufferedReader = null;
-<<<<<<< HEAD
-        StringBuilder responseString;
-        try {
-            bufferedReader = new BufferedReader(new InputStreamReader(inputStream));
-            responseString = new StringBuilder();
-=======
         try {
             bufferedReader = new BufferedReader(new InputStreamReader(inputStream));
             StringBuilder responseString = new StringBuilder();
->>>>>>> 7e2e3344
             String line;
             while ((line = bufferedReader.readLine()) != null) {
                 responseString.append(line);
