package de.cyface.synchronization;

import java.io.IOException;
import java.net.HttpURLConnection;
import java.net.MalformedURLException;
import java.net.URL;
import java.util.ArrayList;
import java.util.Collection;
import java.util.HashSet;
import java.util.concurrent.ArrayBlockingQueue;
import java.util.concurrent.BlockingQueue;

import org.json.JSONArray;
import org.json.JSONException;
import org.json.JSONObject;

import android.accounts.Account;
import android.accounts.AccountManager;
import android.accounts.AuthenticatorException;
import android.accounts.OperationCanceledException;
import android.content.AbstractThreadedSyncAdapter;
import android.content.ContentProviderClient;
import android.content.ContentProviderOperation;
import android.content.Context;
import android.content.OperationApplicationException;
import android.content.SharedPreferences;
import android.content.SyncResult;
import android.database.Cursor;
import android.net.Uri;
import android.os.Bundle;
import android.os.RemoteException;
import android.preference.PreferenceManager;
import android.provider.BaseColumns;
import android.support.annotation.NonNull;
import android.util.Log;

import de.cyface.persistence.GpsPointsTable;
import de.cyface.persistence.MagneticValuePointTable;
import de.cyface.persistence.MeasurementTable;
import de.cyface.persistence.RotationPointTable;
import de.cyface.persistence.SamplePointTable;

public final class CyfaceSyncAdapter extends AbstractThreadedSyncAdapter {

    public final static String SYNC_ERROR_MESSAGE_NO_UN_SYNCED_DATA = "no un-synced data available";
    private final static String TAG = "de.cyface.sync";
    /**
     * In order to reduce the amount of points loaded into the memory we load "slices" of
     * measurements which load a maximum of 10k points of each kind into memory (due to hardcoded
     * query limit of 10k). However, as the transmission of that amount of points takes a few
     * seconds, we split those slices into smaller "batches" so that the UI transmission progress is
     * updated more often, and thus, fluently.
     */
    private final Collection<SyncProgressListener> progressListener;
    private final Http http;
    private final int geoLocationsUploadBatchSize;
    private final int accelerationsUploadBatchSize;
    private final int rotationsUploadBatchSize;
    private final int directionsUploadBatchSize;

    /**
     * Creates a new completely initialized {@code CyfaceSyncAdapter}.
     * 
     * @param context The context this adapter is active under.
     * @param autoInitialize More details are available at
     *            {@link AbstractThreadedSyncAdapter#AbstractThreadedSyncAdapter(Context,
     *            boolean)}.
     * @param geoLocationsUploadBatchSize the number of elements to transmit in one batch
     * @param accelerationsUploadBatchSize the number of elements to transmit in one batch
     * @param rotationsUploadBatchSize the number of elements to transmit in one batch
     * @param directionsUploadBatchSize the number of elements to transmit in one batch
     */
    public CyfaceSyncAdapter(final @NonNull Context context, final boolean autoInitialize, final @NonNull Http http,
            final int geoLocationsUploadBatchSize, final int accelerationsUploadBatchSize,
            final int rotationsUploadBatchSize, final int directionsUploadBatchSize) {
        this(context, autoInitialize, false, http, geoLocationsUploadBatchSize, accelerationsUploadBatchSize,
                rotationsUploadBatchSize, directionsUploadBatchSize);
    }

    /**
     * Creates a new completely initialized {@code CyfaceSyncAdapter}.
     * 
     * @param context The context this transmitter is active under.
     * @param autoInitialize More details are available at
     *            {@link AbstractThreadedSyncAdapter#AbstractThreadedSyncAdapter(Context,
     *            boolean)}.
     * @param allowParallelSyncs More details are available at
     *            {@link AbstractThreadedSyncAdapter#AbstractThreadedSyncAdapter(Context,
     *            boolean, boolean)}.
     * @param geoLocationsUploadBatchSize the number of elements to transmit in one batch
     * @param accelerationsUploadBatchSize the number of elements to transmit in one batch
     * @param rotationsUploadBatchSize the number of elements to transmit in one batch
     * @param directionsUploadBatchSize the number of elements to transmit in one batch
     */
    public CyfaceSyncAdapter(final @NonNull Context context, final boolean autoInitialize,
            final boolean allowParallelSyncs, final @NonNull Http http, int geoLocationsUploadBatchSize,
            int accelerationsUploadBatchSize, int rotationsUploadBatchSize, int directionsUploadBatchSize) {
        super(context, autoInitialize, allowParallelSyncs);

        this.http = http;
        this.geoLocationsUploadBatchSize = geoLocationsUploadBatchSize;
        this.accelerationsUploadBatchSize = accelerationsUploadBatchSize;
        this.rotationsUploadBatchSize = rotationsUploadBatchSize;
        this.directionsUploadBatchSize = directionsUploadBatchSize;
        int availableCores = Runtime.getRuntime().availableProcessors() + 1;
        BlockingQueue<Runnable> workQueue = new ArrayBlockingQueue<>(10);
        progressListener = new HashSet<>();
        addSyncProgressListener(new CyfaceSyncProgressListener(context));
    }

    /**
     * Starts the sync process if non-synced data and wifi is available. This contains logging into
     * the server and starting the measurement transmission.
     *
     * @param account The user's android sync account which is needed to start a synchronization
     * @param extras not used
     * @param authority The authority used to identify the content provider containing the data to synchronize.
     * @param provider a link to the content provider which is needed to access the data layer
     * @param syncResult used to check if the sync was successful
     */
    @Override
    public void onPerformSync(final @NonNull Account account, Bundle extras, String authority,
            final @NonNull ContentProviderClient provider, final @NonNull SyncResult syncResult) {
        final Context context = getContext();

        Log.d(TAG, "Sync started.");
        SharedPreferences preferences = PreferenceManager.getDefaultSharedPreferences(context);
        String deviceIdentifier = preferences.getString(SyncService.DEVICE_IDENTIFIER_KEY, null);
        if (deviceIdentifier == null) {
            Log.e(TAG, "Sync canceled: No installation identifier for this application set in its preferences.");
            return;
        }
        String url = preferences.getString(SyncService.SYNC_ENDPOINT_URL_SETTINGS_KEY, null);
        if (url == null) {
            Log.e(TAG, "Sync canceled: Server url not available. Please set the applications server url preference.");
            return;
        }

        Cursor unsyncedMeasurementsCursor = null;
        try {
            unsyncedMeasurementsCursor = MeasurementContentProviderClient.loadSyncableMeasurements(provider, authority);
            boolean atLeastOneMeasurementExists = unsyncedMeasurementsCursor.moveToNext();
            if (!atLeastOneMeasurementExists) {
                Log.i(TAG, "Unable to sync data: " + SYNC_ERROR_MESSAGE_NO_UN_SYNCED_DATA);
                return;
            }
            notifySyncStarted(countUnsyncedDataPoints(provider, unsyncedMeasurementsCursor, authority));

            GeoLocationJsonMapper geoLocationJsonMapper = new GeoLocationJsonMapper();
            AccelerationJsonMapper accelerationJsonMapper = new AccelerationJsonMapper();
            RotationJsonMapper rotationJsonMapper = new RotationJsonMapper();
            DirectionJsonMapper directionJsonMapper = new DirectionJsonMapper();

            // The cursor is reset to initial position (i.e. 0) by countUnsyncedDataPoints
            do {
                final int identifierColumnIndex = unsyncedMeasurementsCursor.getColumnIndex(BaseColumns._ID);
                final long measurementIdentifier = unsyncedMeasurementsCursor.getLong(identifierColumnIndex);

                String measurementContext = unsyncedMeasurementsCursor
                        .getString(unsyncedMeasurementsCursor.getColumnIndex(MeasurementTable.COLUMN_VEHICLE));
                MeasurementContentProviderClient dataAccessLayer = new MeasurementContentProviderClient(
                        measurementIdentifier, provider, authority);
                JSONObject measurementSlice = new JSONObject();
                measurementSlice.put("id", measurementIdentifier);
                measurementSlice.put("deviceId", deviceIdentifier);
                measurementSlice.put("vehicle", measurementContext);
                for (int g = 0, a = 0, r = 0, d = 0; g < dataAccessLayer.countData(createGeoLocationsUri(authority),
                        GpsPointsTable.COLUMN_MEASUREMENT_FK)
                        || a < dataAccessLayer.countData(createAccelerationsUri(authority),
                                SamplePointTable.COLUMN_MEASUREMENT_FK)
                        || r < dataAccessLayer.countData(createRotationsUri(authority), RotationPointTable.COLUMN_MEASUREMENT_FK)
                        || d < dataAccessLayer.countData(createDirectionsUri(authority),
                                MagneticValuePointTable.COLUMN_MEASUREMENT_FK); g += geoLocationsUploadBatchSize, a += accelerationsUploadBatchSize, r += rotationsUploadBatchSize, d += directionsUploadBatchSize) {
                    Cursor geoLocationsCursor = null;
                    Cursor accelerationsCursor = null;
                    Cursor rotationsCursor = null;
                    Cursor directionsCursor = null;
                    try {
                        geoLocationsCursor = dataAccessLayer.loadGeoLocations(g, g + geoLocationsUploadBatchSize);
                        JSONArray geoLocationsJsonArray = transformToJsonArray(geoLocationsCursor,
                                geoLocationJsonMapper);
                        measurementSlice.put("gpsPoints", geoLocationsJsonArray);

                        accelerationsCursor = dataAccessLayer.load3DPoint(new AccelerationsSerializer(), a,
                                a + accelerationsUploadBatchSize);
                        JSONArray accelerationPointsArray = transformToJsonArray(accelerationsCursor,
                                accelerationJsonMapper);
                        measurementSlice.put("accelerationPoints", accelerationPointsArray);

                        rotationsCursor = dataAccessLayer.load3DPoint(new RotationsSerializer(), r,
                                r + rotationsUploadBatchSize);
                        JSONArray rotationPointsArray = transformToJsonArray(rotationsCursor, rotationJsonMapper);
                        measurementSlice.put("rotationPoints", rotationPointsArray);

                        directionsCursor = dataAccessLayer.load3DPoint(new DirectionsSerializer(), d,
                                d + directionsUploadBatchSize);
                        JSONArray magneticValuePointsArray = transformToJsonArray(directionsCursor,
                                directionJsonMapper);
                        measurementSlice.put("magneticValuePoints", magneticValuePointsArray);

                        URL postUrl = new URL(http.returnUrlWithTrailingSlash(url) + "/measurements/");
                        final String jwtBearer = AccountManager.get(context).blockingGetAuthToken(account,
                                Constants.AUTH_TOKEN_TYPE, false);
                        HttpURLConnection con = null;
                        try {
                            con = http.openHttpConnection(postUrl, jwtBearer);
                            http.post(con, measurementSlice, true);

                            ArrayList<ContentProviderOperation> markAsSyncedOperation = new ArrayList<>();
                            markAsSyncedOperation.addAll(
                                    geoLocationJsonMapper.buildMarkSyncedOperation(measurementSlice, authority));
                            markAsSyncedOperation
                                    .addAll(accelerationJsonMapper.buildMarkSyncedOperation(measurementSlice, authority));
                            markAsSyncedOperation
                                    .addAll(rotationJsonMapper.buildMarkSyncedOperation(measurementSlice, authority));
                            markAsSyncedOperation
                                    .addAll(directionJsonMapper.buildMarkSyncedOperation(measurementSlice, authority));
                            provider.applyBatch(markAsSyncedOperation);
                        } catch (OperationApplicationException e) {
                            Log.e(TAG, "Unable to sync data.", e);
                            notifySyncTransmitError(e.getMessage(), e);
                        } finally {
                            if (con != null) {
                                con.disconnect();
                            }
                        }

                        notifySyncProgress(measurementSlice);
                    } finally {
                        if (geoLocationsCursor != null) {
                            geoLocationsCursor.close();
                        }
                        if (accelerationsCursor != null) {
                            accelerationsCursor.close();
                        }
                        if (rotationsCursor != null) {
                            rotationsCursor.close();
                        }
                        if (directionsCursor != null) {
                            directionsCursor.close();
                        }
                    }
                }
            } while (unsyncedMeasurementsCursor.moveToNext());

        } catch (MalformedURLException e) {
            syncResult.stats.numParseExceptions++;
            Log.e(TAG, "Unable to sync data.", e);
            notifySyncTransmitError(String.format(context.getString(R.string.error_message_url_parsing), url), e);
        } catch (OperationCanceledException | AuthenticatorException | SynchronisationException
                | DataTransmissionException | IllegalStateException e) {
            syncResult.stats.numAuthExceptions++;
            Log.e(TAG, "Unable to sync data.", e);
            notifySyncTransmitError(e.getMessage(), e);
        } catch (JSONException | IOException e) {
            syncResult.stats.numParseExceptions++;
            Log.e(TAG, "Unable to sync data.", e);
            notifySyncTransmitError(context.getString(R.string.error_message_json_parsing), e);
        } catch (RemoteException e) {
            syncResult.databaseError = true;
            Log.e(TAG, "Unable to sync data.", e);
            notifySyncReadError(context.getString(R.string.error_message_database), e);
        } finally {
            Log.d(TAG, String.format("Sync finished. (error: %b)", syncResult.hasError()));
            notifySyncFinished();
            if (unsyncedMeasurementsCursor != null) {
                unsyncedMeasurementsCursor.close();
            }
        }
    }

    private JSONArray transformToJsonArray(final @NonNull Cursor cursor, final @NonNull JsonMapper mapper)
            throws JSONException {
        JSONArray jsonArray = new JSONArray();
        while (cursor.moveToNext()) {
            JSONObject json = mapper.map(cursor);
            jsonArray.put(json);
        }
        return jsonArray;
    }

    private void addSyncProgressListener(final @NonNull SyncProgressListener listener) {
        progressListener.add(listener);
    }

    private void notifySyncStarted(final long pointsToBeTransmitted) {
        for (SyncProgressListener listener : progressListener) {
            listener.onSyncStarted(pointsToBeTransmitted);
        }
    }

    private void notifySyncFinished() {
        for (SyncProgressListener listener : progressListener) {
            listener.onSyncFinished();
        }
    }

    private void notifySyncReadError(final @NonNull String errorMessage, final Throwable errorType) {
        for (SyncProgressListener listener : progressListener) {
            listener.onSyncReadError(errorMessage, errorType);
        }
    }

    private void notifySyncTransmitError(final @NonNull String errorMessage, final Throwable errorType) {
        for (SyncProgressListener listener : progressListener) {
            listener.onSyncTransmitError(errorMessage, errorType);
        }
    }

    private void notifySyncProgress(final @NonNull JSONObject measurementSlice) throws JSONException {
        for (SyncProgressListener listener : progressListener) {
            listener.onProgress(measurementSlice);
        }
    }

    private long countUnsyncedDataPoints(final @NonNull ContentProviderClient provider,
            final @NonNull Cursor syncableMeasurements, final @NonNull String authority) throws RemoteException {
        long ret = 0L;
        int initialPosition = syncableMeasurements.getPosition();
        syncableMeasurements.moveToFirst();
        do {
            long measurementIdentifier = syncableMeasurements
                    .getLong(syncableMeasurements.getColumnIndex(BaseColumns._ID));
            MeasurementContentProviderClient client = new MeasurementContentProviderClient(measurementIdentifier,
                    provider, authority);

            ret += client.countData(createGeoLocationsUri(authority), GpsPointsTable.COLUMN_MEASUREMENT_FK);
            ret += client.countData(createAccelerationsUri(authority), SamplePointTable.COLUMN_MEASUREMENT_FK);
            ret += client.countData(createRotationsUri(authority), RotationPointTable.COLUMN_MEASUREMENT_FK);
            ret += client.countData(createDirectionsUri(authority), MagneticValuePointTable.COLUMN_MEASUREMENT_FK);
        } while (syncableMeasurements.moveToNext());
        final int offsetToInitialPosition = syncableMeasurements.getPosition() - initialPosition;
        syncableMeasurements.move(-offsetToInitialPosition);
        return ret;
    }

<<<<<<< HEAD
    /*
     * private boolean synchronizationDisabled(AppPreferences appPreferences) {
     * return !appPreferences.getBoolean(getContext().getString(R.string.setting_synchronization_key), true);
     * }
     */

    // TODO: Check where to decide whether to clean data or to delete in Movebis code.
    /**
     * When no unsynced data is available: Delete measurements which can be left over when sync
     * completed without transmissionResultInfo (e.g. finished sync with err)
     */
    /*
     * private void cleanUpMeasurementEntries(DataAccessLayer dataAccessLayer) throws RemoteException {
     * try {
     * long largestMeasurementId = dataAccessLayer.getLargestMeasurementId();
     * SyncedMeasurementsDeleter deleter = new SyncedMeasurementsDeleter(dataAccessLayer,
     * new TransmitNextUnSyncedMeasurementResult(0, largestMeasurementId));
     * threadPool.execute(deleter);
     * } catch (IllegalStateException e) {
     * if (!e.getMessage().equals(NO_UNSYCHRONIZED_DATA_AVAILABLE_MESSAGE)) {
     * throw new IllegalStateException(e);
     * } // else: No fully synced measurements available to delete - nothing to do here.
     * }
     * }
     */

    /**
     * Transmits all unSynced measurements to the Cyface server when Wi-Fi network is available.
     * Synced measurements are deleted after synchronization.
     *
     * @param username The username that is used by the application to login to the server.
     * @param password The password belonging to the account with the {@code username} logging in to
     *            the Cyface server.
     * @param url The Cyface server URL to initialize the synchronisation with.
     * @throws DataTransmissionException If there are any communication failures.
     * @throws RemoteException If there are problems accessing the underlying {@link
     *             DataAccessLayer}.
     * @throws MalformedURLException If the used server URL is not well formed.
     */
    /*
     * public void transmitMeasurements(final String username, final String password, final String url)
     * throws RemoteException, MalformedURLException, DataTransmissionException {
     * TransmitNextUnSyncedMeasurementResult transmitResult = null;
     * final AppPreferences appPreferences = new AppPreferences(getContext());
     * long transmittedPoints = appPreferences.getLong(getContext().getString(R.string.transmitted_points), 0L);
     * long pointsToBeTransmitted = appPreferences.getLong(getContext().getString(R.string.point_to_be_transmitted),
     * 1L);
     * long unSyncedPoints = dataAccessLayer.countUnSyncedPoints();
     * if (pointsToBeTransmitted < unSyncedPoints) {
     * pointsToBeTransmitted = unSyncedPoints;
     * new SyncProgressHelper(getContext()).updatePointsToBeTransmitted(pointsToBeTransmitted, transmittedPoints);
     * }
     * try {
     * while (isConnectedToWifi() && dataAccessLayer.hasUnSyncedData()) {
     * transmitResult = transmitNextUnSyncedMeasurement(url, transmittedPoints, pointsToBeTransmitted);
     * if (transmitResult != null) {
     * transmittedPoints = transmitResult.transmittedPoints;
     * }
     * if (transmitResult == null || transmitResult.transmittedPoints == 0) {
     * break;
     * }
     * }
     * // By checking wifi connection we avoid another time consuming hasUnSyncedData() execution when the wifi
     * // connection was interrupted
     * if (isConnectedToWifi() && !dataAccessLayer.hasUnSyncedData()) {
     * new SyncProgressHelper(getContext()).resetProgress();
     * }
     * } catch (IllegalStateException e) {
     * if (!e.getMessage().equals(NO_UNSYCHRONIZED_DATA_AVAILABLE_MESSAGE)) {
     * throw new IllegalStateException(e);
     * } else {
     * Log.d(TAG, "transmitNextUnSyncedMeasurement canceled: no next measurement available to sync");
     * }
     * } catch (IOException e) {
     * throw new DataTransmissionException(0, "DataOutputStream failed",
     * String.format("Error %s. Unable to close DataOutputStream for http connection.", e.getMessage()),
     * e);
     * } finally {
     * SyncedMeasurementsDeleter deleter = new SyncedMeasurementsDeleter(dataAccessLayer, transmitResult);
     * threadPool.execute(deleter);
     * if (!dataAccessLayer.hasUnSyncedData()) {
     * cleanUpMeasurementEntries(dataAccessLayer);
     * createUploadSuccessfulNotification();
     * }
     * }
     * }
     */

    /**
     * <p>
     * Transmits the next unSynced measurement to the Cyface server for storage.
     * </p>
     *
     * @param transmittedPoints The number of so-far-transmitted points which is needed to send
     *            the SYNC_PROGRESS intend.
     * @param pointsToBeTransmitted The number of unSynced points at the beginning of the sync
     *            process which is needed to send the SYNC_PROGRESS intend.
     * @throws DataTransmissionException If there are any communication failures.
     * @throws MalformedURLException If the used server URL is not well formed.
     * @throws RemoteException If there are problems accessing the underlying {@link
     *             DataAccessLayer}.
     */
    /*
     * private TransmitNextUnSyncedMeasurementResult transmitNextUnSyncedMeasurement(final String url,
     * long transmittedPoints, long pointsToBeTransmitted)
     * throws DataTransmissionException, MalformedURLException, RemoteException, IllegalStateException {
     * Intent syncInProgressIntent;
     * long measurementIdentifier;
     * // Transmit measurement slices (due to hardcoded query limit) as long as this measurement is considered
     * // unSynced (i.e. has unSynced points)
     * measurementIdentifier = dataAccessLayer.getIdOfNextUnSyncedMeasurement();
     * while (dataAccessLayer.getIdOfNextUnSyncedMeasurement() == measurementIdentifier && isConnectedToWifi()) {
     * Log.d(TAG, "Preparing to transmit up to ~30k of " + pointsToBeTransmitted
     * + " unSynced points of measurement " + measurementIdentifier);
     * Measurement measurement_slice = dataAccessLayer.loadNextUnSyncedMeasurementSlice(measurementIdentifier);
     * List<GpsPoint> gpsPoints = new LinkedList<>(measurement_slice.getGpsPoints());
     * List<Point3D> samplePoints = new LinkedList<>(measurement_slice.getSamplePoints());
     * List<Point3D> rotationPoints = new LinkedList<>(measurement_slice.getRotationPoints());
     * List<Point3D> magneticValuePoints = new LinkedList<>(measurement_slice.getMagneticValuePoints());
     * // Transmission of loaded measurement slice in TRANSMISSION_BATCH_SIZE large parcels (for faster UI
     * // progress updates)
     * Measurement measurement_batch;
     * for (measurement_batch = loadNextMeasurementBatch(TRANSMISSION_BATCH_SIZE, measurement_slice.getId(),
     * measurement_slice.getVehicle(), gpsPoints, samplePoints, rotationPoints,
     * magneticValuePoints); measurement_batch != null; measurement_batch = loadNextMeasurementBatch(
     * TRANSMISSION_BATCH_SIZE, measurement_slice.getId(), measurement_slice.getVehicle(),
     * gpsPoints, samplePoints, rotationPoints, magneticValuePoints)) {
     * if (!isConnectedToWifi())
     * break;
     * Log.d(TAG,
     * "Posting batch (" + measurement_batch.getGpsPoints().size() + "/"
     * + measurement_batch.getSamplePoints().size() + "/"
     * + measurement_batch.getRotationPoints().size() + "/"
     * + measurement_batch.getMagneticValuePoints().size() + ")");
     * URL postUrl = new URL(returnUrlWithTrailingSlash(url) + "measurements/");
     * final AppPreferences appPreferences = new AppPreferences(getContext());
     * final String jwtBearer = appPreferences.getString(getContext().getString(R.string.jwt_bearer_key),
     * null);
     * HttpURLConnection con = openHttpConnection(postUrl, jwtBearer, true);
     * try {
     * post(con, measurement_batch.toJson(), true);
     * } finally {
     * // Making sure that no points are transmitted twice if the programs stops for unexpected reasons
     * dataAccessLayer.markSynced(measurement_batch);
     * con.disconnect();
     * }
     * transmittedPoints += measurement_batch.getGpsPoints().size()
     * + measurement_batch.getMagneticValuePoints().size()
     * + measurement_batch.getRotationPoints().size() + measurement_batch.getSamplePoints().size();
     * syncInProgressIntent = new Intent(SYNC_PROGRESS);
     * syncInProgressIntent.putExtra(SYNC_PROGRESS_TRANSMITTED, transmittedPoints);
     * syncInProgressIntent.putExtra(SYNC_PROGRESS_TOTAL, pointsToBeTransmitted);
     * getContext().sendBroadcast(syncInProgressIntent);
     * new SyncProgressHelper(getContext()).updateProgress(transmittedPoints);
     * }
     * if (transmittedPoints >= pointsToBeTransmitted)
     * break;
     * }
     * return new TransmitNextUnSyncedMeasurementResult(transmittedPoints, measurementIdentifier);
     * }
     */

    /**
     * <p>
     * Builds a measurement which contains a batch of the points of the original measurement.
     * This way we can transmit measurements in smaller parts.
     * </p>
     *
     * @param batchSize The maximal number of points the batch may contain
     * @param mId the id of the original measurement
     * @param gpsPoints the currently remaining gps points of the original measurement
     *            which still have to be transmitted
     * @param samplePoints the currently remaining acceleration points of the original
     *            measurement which still have to be transmitted
     * @param rotationPoints the currently remaining rotation points of the original
     *            measurement which still have to be transmitted
     * @param magneticValuePoints the currently remaining magnetic value points of the original
     *            measurement which still have to be transmitted
     * @return the measurement batch
     */
    /*
     * private Measurement loadNextMeasurementBatch(final int batchSize, long mId, Vehicle vehicle,
     * List<GpsPoint> gpsPoints, List<Point3D> samplePoints, List<Point3D> rotationPoints,
     * List<Point3D> magneticValuePoints) {
     * if (gpsPoints.isEmpty() && samplePoints.isEmpty() && magneticValuePoints.isEmpty()
     * && rotationPoints.isEmpty()) {
     * return null;
     * }
     * // Build a new measurement.
     * final AppPreferences appPreferences = new AppPreferences(getContext());
     * final String installationIdentifier = appPreferences
     * .getString(getContext().getString(de.cynav.capturing.R.string.installation_identifier_key), null);
     * Measurement measurement_batch = new Measurement(installationIdentifier, mId, vehicle);
     * int already_filled = 0;
     * // Fill one batch with points
     * GpsPoint gpsP;
     * Point3D mp, rp, sp;
     * while (!gpsPoints.isEmpty() && already_filled < batchSize) {
     * gpsP = gpsPoints.listIterator().next();
     * measurement_batch.addGpsPoint(gpsP);
     * gpsPoints.remove(gpsP);
     * already_filled++;
     * }
     * while (!magneticValuePoints.isEmpty() && already_filled < batchSize) {
     * mp = magneticValuePoints.listIterator().next();
     * measurement_batch.addMagneticValuePoint(mp);
     * magneticValuePoints.remove(mp);
     * already_filled++;
     * }
     * while (!rotationPoints.isEmpty() && already_filled < batchSize) {
     * rp = rotationPoints.listIterator().next();
     * measurement_batch.addRotationPoint(rp);
     * rotationPoints.remove(rp);
     * already_filled++;
     * }
     * while (!samplePoints.isEmpty() && already_filled < batchSize) {
     * sp = samplePoints.listIterator().next();
     * measurement_batch.addSamplePoint(sp);
     * samplePoints.remove(sp);
     * already_filled++;
     * }
     * return measurement_batch;
     * }
     */
=======
    private static final Uri createGeoLocationsUri(final @NonNull String authority) {
        return new Uri.Builder().scheme("content").authority(authority).appendPath(GpsPointsTable.URI_PATH).build();
    }
>>>>>>> 246224c7

    private static final Uri createAccelerationsUri(final @NonNull String authority) {
        return new Uri.Builder().scheme("content").authority(authority).appendPath(SamplePointTable.URI_PATH).build();
    }

    private static final Uri createRotationsUri(final @NonNull String authority) {
        return new Uri.Builder().scheme("content").authority(authority).appendPath(RotationPointTable.URI_PATH).build();
    }

    private static final Uri createDirectionsUri(final @NonNull String authority) {
        return new Uri.Builder().scheme("content").authority(authority).appendPath(MagneticValuePointTable.URI_PATH)
                .build();
    }
}<|MERGE_RESOLUTION|>--- conflicted
+++ resolved
@@ -9,6 +9,9 @@
 import java.util.HashSet;
 import java.util.concurrent.ArrayBlockingQueue;
 import java.util.concurrent.BlockingQueue;
+import java.util.concurrent.ExecutorService;
+import java.util.concurrent.ThreadPoolExecutor;
+import java.util.concurrent.TimeUnit;
 
 import org.json.JSONArray;
 import org.json.JSONException;
@@ -37,13 +40,19 @@
 import de.cyface.persistence.GpsPointsTable;
 import de.cyface.persistence.MagneticValuePointTable;
 import de.cyface.persistence.MeasurementTable;
+import de.cyface.persistence.MeasuringPointsContentProvider;
 import de.cyface.persistence.RotationPointTable;
 import de.cyface.persistence.SamplePointTable;
 
 public final class CyfaceSyncAdapter extends AbstractThreadedSyncAdapter {
 
+    public final static String NOTIFICATION_CHANNEL_ID_WARNING = "cyface_warnings";
+    public final static String NOTIFICATION_CHANNEL_ID_RUNNING = "cyface_running"; // with cancel button
+    public final static String NOTIFICATION_CHANNEL_ID_INFO = "cyface_info";
     public final static String SYNC_ERROR_MESSAGE_NO_UN_SYNCED_DATA = "no un-synced data available";
     private final static String TAG = "de.cyface.sync";
+    private final static String ERROR_MESSAGE_BAD_CREDENTIALS = "Bad credentials";
+    private static final String ERROR_MESSAGE_SERVER_UNAVAILABLE = "Error failed to connect to";
     /**
      * In order to reduce the amount of points loaded into the memory we load "slices" of
      * measurements which load a maximum of 10k points of each kind into memory (due to hardcoded
@@ -51,6 +60,8 @@
      * seconds, we split those slices into smaller "batches" so that the UI transmission progress is
      * updated more often, and thus, fluently.
      */
+    private final static int TRANSMISSION_BATCH_SIZE = 7500;
+    private final ExecutorService threadPool;
     private final Collection<SyncProgressListener> progressListener;
     private final Http http;
     private final int geoLocationsUploadBatchSize;
@@ -104,6 +115,7 @@
         this.directionsUploadBatchSize = directionsUploadBatchSize;
         int availableCores = Runtime.getRuntime().availableProcessors() + 1;
         BlockingQueue<Runnable> workQueue = new ArrayBlockingQueue<>(10);
+        threadPool = new ThreadPoolExecutor(availableCores, availableCores, 1, TimeUnit.SECONDS, workQueue);
         progressListener = new HashSet<>();
         addSyncProgressListener(new CyfaceSyncProgressListener(context));
     }
@@ -334,236 +346,9 @@
         return ret;
     }
 
-<<<<<<< HEAD
-    /*
-     * private boolean synchronizationDisabled(AppPreferences appPreferences) {
-     * return !appPreferences.getBoolean(getContext().getString(R.string.setting_synchronization_key), true);
-     * }
-     */
-
-    // TODO: Check where to decide whether to clean data or to delete in Movebis code.
-    /**
-     * When no unsynced data is available: Delete measurements which can be left over when sync
-     * completed without transmissionResultInfo (e.g. finished sync with err)
-     */
-    /*
-     * private void cleanUpMeasurementEntries(DataAccessLayer dataAccessLayer) throws RemoteException {
-     * try {
-     * long largestMeasurementId = dataAccessLayer.getLargestMeasurementId();
-     * SyncedMeasurementsDeleter deleter = new SyncedMeasurementsDeleter(dataAccessLayer,
-     * new TransmitNextUnSyncedMeasurementResult(0, largestMeasurementId));
-     * threadPool.execute(deleter);
-     * } catch (IllegalStateException e) {
-     * if (!e.getMessage().equals(NO_UNSYCHRONIZED_DATA_AVAILABLE_MESSAGE)) {
-     * throw new IllegalStateException(e);
-     * } // else: No fully synced measurements available to delete - nothing to do here.
-     * }
-     * }
-     */
-
-    /**
-     * Transmits all unSynced measurements to the Cyface server when Wi-Fi network is available.
-     * Synced measurements are deleted after synchronization.
-     *
-     * @param username The username that is used by the application to login to the server.
-     * @param password The password belonging to the account with the {@code username} logging in to
-     *            the Cyface server.
-     * @param url The Cyface server URL to initialize the synchronisation with.
-     * @throws DataTransmissionException If there are any communication failures.
-     * @throws RemoteException If there are problems accessing the underlying {@link
-     *             DataAccessLayer}.
-     * @throws MalformedURLException If the used server URL is not well formed.
-     */
-    /*
-     * public void transmitMeasurements(final String username, final String password, final String url)
-     * throws RemoteException, MalformedURLException, DataTransmissionException {
-     * TransmitNextUnSyncedMeasurementResult transmitResult = null;
-     * final AppPreferences appPreferences = new AppPreferences(getContext());
-     * long transmittedPoints = appPreferences.getLong(getContext().getString(R.string.transmitted_points), 0L);
-     * long pointsToBeTransmitted = appPreferences.getLong(getContext().getString(R.string.point_to_be_transmitted),
-     * 1L);
-     * long unSyncedPoints = dataAccessLayer.countUnSyncedPoints();
-     * if (pointsToBeTransmitted < unSyncedPoints) {
-     * pointsToBeTransmitted = unSyncedPoints;
-     * new SyncProgressHelper(getContext()).updatePointsToBeTransmitted(pointsToBeTransmitted, transmittedPoints);
-     * }
-     * try {
-     * while (isConnectedToWifi() && dataAccessLayer.hasUnSyncedData()) {
-     * transmitResult = transmitNextUnSyncedMeasurement(url, transmittedPoints, pointsToBeTransmitted);
-     * if (transmitResult != null) {
-     * transmittedPoints = transmitResult.transmittedPoints;
-     * }
-     * if (transmitResult == null || transmitResult.transmittedPoints == 0) {
-     * break;
-     * }
-     * }
-     * // By checking wifi connection we avoid another time consuming hasUnSyncedData() execution when the wifi
-     * // connection was interrupted
-     * if (isConnectedToWifi() && !dataAccessLayer.hasUnSyncedData()) {
-     * new SyncProgressHelper(getContext()).resetProgress();
-     * }
-     * } catch (IllegalStateException e) {
-     * if (!e.getMessage().equals(NO_UNSYCHRONIZED_DATA_AVAILABLE_MESSAGE)) {
-     * throw new IllegalStateException(e);
-     * } else {
-     * Log.d(TAG, "transmitNextUnSyncedMeasurement canceled: no next measurement available to sync");
-     * }
-     * } catch (IOException e) {
-     * throw new DataTransmissionException(0, "DataOutputStream failed",
-     * String.format("Error %s. Unable to close DataOutputStream for http connection.", e.getMessage()),
-     * e);
-     * } finally {
-     * SyncedMeasurementsDeleter deleter = new SyncedMeasurementsDeleter(dataAccessLayer, transmitResult);
-     * threadPool.execute(deleter);
-     * if (!dataAccessLayer.hasUnSyncedData()) {
-     * cleanUpMeasurementEntries(dataAccessLayer);
-     * createUploadSuccessfulNotification();
-     * }
-     * }
-     * }
-     */
-
-    /**
-     * <p>
-     * Transmits the next unSynced measurement to the Cyface server for storage.
-     * </p>
-     *
-     * @param transmittedPoints The number of so-far-transmitted points which is needed to send
-     *            the SYNC_PROGRESS intend.
-     * @param pointsToBeTransmitted The number of unSynced points at the beginning of the sync
-     *            process which is needed to send the SYNC_PROGRESS intend.
-     * @throws DataTransmissionException If there are any communication failures.
-     * @throws MalformedURLException If the used server URL is not well formed.
-     * @throws RemoteException If there are problems accessing the underlying {@link
-     *             DataAccessLayer}.
-     */
-    /*
-     * private TransmitNextUnSyncedMeasurementResult transmitNextUnSyncedMeasurement(final String url,
-     * long transmittedPoints, long pointsToBeTransmitted)
-     * throws DataTransmissionException, MalformedURLException, RemoteException, IllegalStateException {
-     * Intent syncInProgressIntent;
-     * long measurementIdentifier;
-     * // Transmit measurement slices (due to hardcoded query limit) as long as this measurement is considered
-     * // unSynced (i.e. has unSynced points)
-     * measurementIdentifier = dataAccessLayer.getIdOfNextUnSyncedMeasurement();
-     * while (dataAccessLayer.getIdOfNextUnSyncedMeasurement() == measurementIdentifier && isConnectedToWifi()) {
-     * Log.d(TAG, "Preparing to transmit up to ~30k of " + pointsToBeTransmitted
-     * + " unSynced points of measurement " + measurementIdentifier);
-     * Measurement measurement_slice = dataAccessLayer.loadNextUnSyncedMeasurementSlice(measurementIdentifier);
-     * List<GpsPoint> gpsPoints = new LinkedList<>(measurement_slice.getGpsPoints());
-     * List<Point3D> samplePoints = new LinkedList<>(measurement_slice.getSamplePoints());
-     * List<Point3D> rotationPoints = new LinkedList<>(measurement_slice.getRotationPoints());
-     * List<Point3D> magneticValuePoints = new LinkedList<>(measurement_slice.getMagneticValuePoints());
-     * // Transmission of loaded measurement slice in TRANSMISSION_BATCH_SIZE large parcels (for faster UI
-     * // progress updates)
-     * Measurement measurement_batch;
-     * for (measurement_batch = loadNextMeasurementBatch(TRANSMISSION_BATCH_SIZE, measurement_slice.getId(),
-     * measurement_slice.getVehicle(), gpsPoints, samplePoints, rotationPoints,
-     * magneticValuePoints); measurement_batch != null; measurement_batch = loadNextMeasurementBatch(
-     * TRANSMISSION_BATCH_SIZE, measurement_slice.getId(), measurement_slice.getVehicle(),
-     * gpsPoints, samplePoints, rotationPoints, magneticValuePoints)) {
-     * if (!isConnectedToWifi())
-     * break;
-     * Log.d(TAG,
-     * "Posting batch (" + measurement_batch.getGpsPoints().size() + "/"
-     * + measurement_batch.getSamplePoints().size() + "/"
-     * + measurement_batch.getRotationPoints().size() + "/"
-     * + measurement_batch.getMagneticValuePoints().size() + ")");
-     * URL postUrl = new URL(returnUrlWithTrailingSlash(url) + "measurements/");
-     * final AppPreferences appPreferences = new AppPreferences(getContext());
-     * final String jwtBearer = appPreferences.getString(getContext().getString(R.string.jwt_bearer_key),
-     * null);
-     * HttpURLConnection con = openHttpConnection(postUrl, jwtBearer, true);
-     * try {
-     * post(con, measurement_batch.toJson(), true);
-     * } finally {
-     * // Making sure that no points are transmitted twice if the programs stops for unexpected reasons
-     * dataAccessLayer.markSynced(measurement_batch);
-     * con.disconnect();
-     * }
-     * transmittedPoints += measurement_batch.getGpsPoints().size()
-     * + measurement_batch.getMagneticValuePoints().size()
-     * + measurement_batch.getRotationPoints().size() + measurement_batch.getSamplePoints().size();
-     * syncInProgressIntent = new Intent(SYNC_PROGRESS);
-     * syncInProgressIntent.putExtra(SYNC_PROGRESS_TRANSMITTED, transmittedPoints);
-     * syncInProgressIntent.putExtra(SYNC_PROGRESS_TOTAL, pointsToBeTransmitted);
-     * getContext().sendBroadcast(syncInProgressIntent);
-     * new SyncProgressHelper(getContext()).updateProgress(transmittedPoints);
-     * }
-     * if (transmittedPoints >= pointsToBeTransmitted)
-     * break;
-     * }
-     * return new TransmitNextUnSyncedMeasurementResult(transmittedPoints, measurementIdentifier);
-     * }
-     */
-
-    /**
-     * <p>
-     * Builds a measurement which contains a batch of the points of the original measurement.
-     * This way we can transmit measurements in smaller parts.
-     * </p>
-     *
-     * @param batchSize The maximal number of points the batch may contain
-     * @param mId the id of the original measurement
-     * @param gpsPoints the currently remaining gps points of the original measurement
-     *            which still have to be transmitted
-     * @param samplePoints the currently remaining acceleration points of the original
-     *            measurement which still have to be transmitted
-     * @param rotationPoints the currently remaining rotation points of the original
-     *            measurement which still have to be transmitted
-     * @param magneticValuePoints the currently remaining magnetic value points of the original
-     *            measurement which still have to be transmitted
-     * @return the measurement batch
-     */
-    /*
-     * private Measurement loadNextMeasurementBatch(final int batchSize, long mId, Vehicle vehicle,
-     * List<GpsPoint> gpsPoints, List<Point3D> samplePoints, List<Point3D> rotationPoints,
-     * List<Point3D> magneticValuePoints) {
-     * if (gpsPoints.isEmpty() && samplePoints.isEmpty() && magneticValuePoints.isEmpty()
-     * && rotationPoints.isEmpty()) {
-     * return null;
-     * }
-     * // Build a new measurement.
-     * final AppPreferences appPreferences = new AppPreferences(getContext());
-     * final String installationIdentifier = appPreferences
-     * .getString(getContext().getString(de.cynav.capturing.R.string.installation_identifier_key), null);
-     * Measurement measurement_batch = new Measurement(installationIdentifier, mId, vehicle);
-     * int already_filled = 0;
-     * // Fill one batch with points
-     * GpsPoint gpsP;
-     * Point3D mp, rp, sp;
-     * while (!gpsPoints.isEmpty() && already_filled < batchSize) {
-     * gpsP = gpsPoints.listIterator().next();
-     * measurement_batch.addGpsPoint(gpsP);
-     * gpsPoints.remove(gpsP);
-     * already_filled++;
-     * }
-     * while (!magneticValuePoints.isEmpty() && already_filled < batchSize) {
-     * mp = magneticValuePoints.listIterator().next();
-     * measurement_batch.addMagneticValuePoint(mp);
-     * magneticValuePoints.remove(mp);
-     * already_filled++;
-     * }
-     * while (!rotationPoints.isEmpty() && already_filled < batchSize) {
-     * rp = rotationPoints.listIterator().next();
-     * measurement_batch.addRotationPoint(rp);
-     * rotationPoints.remove(rp);
-     * already_filled++;
-     * }
-     * while (!samplePoints.isEmpty() && already_filled < batchSize) {
-     * sp = samplePoints.listIterator().next();
-     * measurement_batch.addSamplePoint(sp);
-     * samplePoints.remove(sp);
-     * already_filled++;
-     * }
-     * return measurement_batch;
-     * }
-     */
-=======
     private static final Uri createGeoLocationsUri(final @NonNull String authority) {
         return new Uri.Builder().scheme("content").authority(authority).appendPath(GpsPointsTable.URI_PATH).build();
     }
->>>>>>> 246224c7
 
     private static final Uri createAccelerationsUri(final @NonNull String authority) {
         return new Uri.Builder().scheme("content").authority(authority).appendPath(SamplePointTable.URI_PATH).build();
