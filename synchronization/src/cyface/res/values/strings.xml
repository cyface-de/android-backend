<resources>
    <!-- Used in the authenticator.xml in the cyface flavor -->
    <string name="cyface">Cyface</string>

<<<<<<< HEAD
<<<<<<< HEAD
<<<<<<< HEAD
    <!-- Parsing errors -->
=======
>>>>>>> Fixes build #CY-3733
=======
    <!-- Parsing errors -->
>>>>>>> Fixes invalid credentials error handling #CY-3960
=======
    <!-- Parsing errors -->
>>>>>>> 894cc1dd
    <string name="error_message_url_parsing">URL parsing failed: %s</string>
    <string name="error_message_request_parsing">Request parsing failed</string>
    <string name="error_message_http_response_parsing">HTTP Response parsing failed</string>

    <!-- Generic errors -->
    <string name="error_message_database">Database error</string>
    <string name="error_message_network_error">Network error</string>
    <string name="error_message_data_transmission_error_with_code">Transmission error: %1$d</string>
    <string name="error_message_synchronization_error">Synchronization error</string>

    <!-- Auth -->
    <string name="error_message_authentication_error">Authentication error</string>
    <string name="error_message_authentication_canceled">Authentication canceled</string>
    <string name="error_message_unauthorized">Unauthorized</string>

    <!-- Other -->
    <string name="error_message_device_exists">Device already exists: %s</string>
</resources><|MERGE_RESOLUTION|>--- conflicted
+++ resolved
@@ -2,18 +2,7 @@
     <!-- Used in the authenticator.xml in the cyface flavor -->
     <string name="cyface">Cyface</string>
 
-<<<<<<< HEAD
-<<<<<<< HEAD
-<<<<<<< HEAD
     <!-- Parsing errors -->
-=======
->>>>>>> Fixes build #CY-3733
-=======
-    <!-- Parsing errors -->
->>>>>>> Fixes invalid credentials error handling #CY-3960
-=======
-    <!-- Parsing errors -->
->>>>>>> 894cc1dd
     <string name="error_message_url_parsing">URL parsing failed: %s</string>
     <string name="error_message_request_parsing">Request parsing failed</string>
     <string name="error_message_http_response_parsing">HTTP Response parsing failed</string>
