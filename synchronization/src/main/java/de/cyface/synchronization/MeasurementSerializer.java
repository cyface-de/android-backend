package de.cyface.synchronization;

import java.io.ByteArrayInputStream;
import java.io.InputStream;
import java.nio.ByteBuffer;
import java.util.zip.Deflater;

import android.database.Cursor;
import android.net.Uri;
import android.os.RemoteException;
import android.support.annotation.NonNull;

import de.cyface.persistence.GpsPointsTable;
import de.cyface.persistence.MagneticValuePointTable;
import de.cyface.persistence.MeasuringPointsContentProvider;
import de.cyface.persistence.RotationPointTable;
import de.cyface.persistence.SamplePointTable;

/**
 * This class implements the serialization from data stored in a <code>MeasuringPointContentProvider</code> into the
 * Cyface binary format. This format consists of a header with the following information:
 * <ul>
 * <li>2 Bytes format version</li>
 * <li>4 Bytes amount of geo locations</li>
 * <li>4 Bytes amount of accelerations</li>
 * <li>4 Bytes amount of rotations</li>
 * <li>4 Bytes amount of directions</li>
 * <li>All geo locations as: 8 Bytes long timestamp, 8 Bytes double lat, 8 Bytes double lon, 8 Bytes double speed and 4
 * Bytes integer accuracy</li>
 * <li>All accelerations as: 8 Bytes long timestamp, 8 Bytes double x acceleration, 8 Bytes double y acceleration, 8
 * Bytes double z acceleration</li>
 * <li>All rotations as: 8 Bytes long timestamp, 8 Bytes double x rotation, 8 Bytes double y rotation, 8 Bytes double z
 * rotation</li>
 * <li>All directions as: 8 Bytes long timestamp, 8 Bytes double x direction, 8 Bytes double y direction, 8 Bytes double
 * z direction</li>
 * </ul>
 * WARNING: This implementation loads all data from one measurement into memory. So be careful with large measurements.
 *
 * @author Klemens Muthmann
 * @version 1.0.0
 * @since 2.0.0
 */
final class MeasurementSerializer {

    /**
     * The current version of the data format. This is always specified by the first two bytes and allows to process
     * different version in parallel.
     */
    private final static short DATA_FORMAT_VERSION = 1;

    /**
     * A constant with the number of bytes for one uncompressed geo location entry in the Cyface binary format.
     */
    final static int BYTES_IN_ONE_GEO_LOCATION_ENTRY = ByteSizes.LONG_BYTES + 3 * ByteSizes.DOUBLE_BYTES
            + ByteSizes.INT_BYTES;

    /**
     * Serializer for transforming acceleration points into a byte representation.
     */
    final static Point3DSerializer accelerationsSerializer = new Point3DSerializer() {
        @Override
        protected Uri getTableUri() {
            return MeasuringPointsContentProvider.SAMPLE_POINTS_URI;
        }

        @Override
        protected String getXColumnName() {
            return SamplePointTable.COLUMN_AX;
        }

        @Override
        protected String getYColumnName() {
            return SamplePointTable.COLUMN_AY;
        }

        @Override
        protected String getZColumnName() {
            return SamplePointTable.COLUMN_AZ;
        }

        @Override
        protected String getMeasurementKeyColumnName() {
            return SamplePointTable.COLUMN_MEASUREMENT_FK;
        }

        @Override
        protected String getTimestampColumnName() {
            return SamplePointTable.COLUMN_TIME;
        }
    };

    /**
     * Serializer for transforming rotation points into a byte representation.
     */
    final static Point3DSerializer rotationsSerializer = new Point3DSerializer() {
        @Override
        protected Uri getTableUri() {
            return MeasuringPointsContentProvider.ROTATION_POINTS_URI;
        }

        @Override
        protected String getXColumnName() {
            return RotationPointTable.COLUMN_RX;
        }

        @Override
        protected String getYColumnName() {
            return RotationPointTable.COLUMN_RY;
        }

        @Override
        protected String getZColumnName() {
            return RotationPointTable.COLUMN_RZ;
        }

        @Override
        protected String getMeasurementKeyColumnName() {
            return RotationPointTable.COLUMN_MEASUREMENT_FK;
        }

        @Override
        protected String getTimestampColumnName() {
            return RotationPointTable.COLUMN_TIME;
        }
    };

    /**
     * Serializer for transforming direction points into a byte representation.
     */
    final static Point3DSerializer directionsSerializer = new Point3DSerializer() {
        @Override
        protected Uri getTableUri() {
            return MeasuringPointsContentProvider.MAGNETIC_VALUE_POINTS_URI;
        }

        @Override
        protected String getXColumnName() {
            return MagneticValuePointTable.COLUMN_MX;
        }

        @Override
        protected String getYColumnName() {
            return MagneticValuePointTable.COLUMN_MY;
        }

        @Override
        protected String getZColumnName() {
            return MagneticValuePointTable.COLUMN_MZ;
        }

        @Override
        protected String getMeasurementKeyColumnName() {
            return MagneticValuePointTable.COLUMN_MEASUREMENT_FK;
        }

        @Override
        protected String getTimestampColumnName() {
            return MagneticValuePointTable.COLUMN_TIME;
        }
    };

    /**
     * Loads the measurement with the provided identifier from the <code>ContentProvider</code> accessible via the
     * client given to the constructor and serializes it in the described binary format to an <code>InputStream</code>.
     *
     * @param loader The device wide unqiue identifier of the measurement to serialize.
     * @return An <code>InputStream</code> containing the serialized data.
     */
<<<<<<< HEAD
    InputStream serialize(final MeasurementContentProviderClient loader) {
        Cursor geoLocationsCursor = null;
        Cursor accelerationsCursor = null;
        Cursor rotationsCursor = null;
        Cursor directionsCursor = null;

        try {
            geoLocationsCursor = loader.loadGeoLocations();
            accelerationsCursor = loader.load3DPoint(accelerationsSerializer);
            rotationsCursor = loader.load3DPoint(rotationsSerializer);
            directionsCursor = loader.load3DPoint(directionsSerializer);

            byte[] header = createHeader(geoLocationsCursor.getCount(), accelerationsCursor.getCount(),
                    rotationsCursor.getCount(), directionsCursor.getCount());
            byte[] serializedGeoLocations = serializeGeoLocations(geoLocationsCursor);
            byte[] serializedAccelerations = accelerationsSerializer.serialize(accelerationsCursor);
            byte[] serializedRotations = rotationsSerializer.serialize(rotationsCursor);
            byte[] serializedDirections = directionsSerializer.serialize(directionsCursor);

            ByteBuffer buffer = ByteBuffer.allocate(header.length + serializedGeoLocations.length
                    + serializedAccelerations.length + serializedRotations.length + serializedDirections.length);
            buffer.put(header);
            buffer.put(serializedGeoLocations);
            buffer.put(serializedAccelerations);
            buffer.put(serializedRotations);
            buffer.put(serializedDirections);
=======
    InputStream serialize(final @NonNull MeasurementLoader loader) {
        return new ByteArrayInputStream(serializeToByteArray(loader));
    }
>>>>>>> 2449954f

    /**
     * Loads the measurement with the provided identifier from the <code>ContentProvider</code> accessible via the
     * client given to the constructor and serializes it, using standard Android GZIP compression on the described
     * binary
     * format to an <code>InputStream</code>.
     * 
     * @param loader The device wide unique identifier of the measurement to serialize.
     * @return An <code>InputStream</code> containing the serialized compressed data.
     */
    InputStream serializeCompressed(final @NonNull MeasurementLoader loader) {
        Deflater compressor = new Deflater();
        byte[] data = serializeToByteArray(loader);
        int lengthOfCompressedData = compressor.deflate(data);
        return new ByteArrayInputStream(data, 0, lengthOfCompressedData);
    }

    /**
     * Serializes all the geo locations from the measurement identified by the provided
     * <code>measurementIdentifier</code>.
     *
     * @param geoLocationsCursor A <code>Cursor</code> returned by a <code>ContentResolver</code> to load geo locations
     *            from.
     * @return A <code>byte</code> array containing all the data.
     */
    private byte[] serializeGeoLocations(final @NonNull Cursor geoLocationsCursor) {
        // Allocate enough space for all geo locations
        ByteBuffer buffer = ByteBuffer.allocate(geoLocationsCursor.getCount() * BYTES_IN_ONE_GEO_LOCATION_ENTRY);

        while (geoLocationsCursor.moveToNext()) {
            buffer.putLong(
                    geoLocationsCursor.getLong(geoLocationsCursor.getColumnIndex(GpsPointsTable.COLUMN_GPS_TIME)));
            buffer.putDouble(
                    geoLocationsCursor.getDouble(geoLocationsCursor.getColumnIndex(GpsPointsTable.COLUMN_LAT)));
            buffer.putDouble(
                    geoLocationsCursor.getDouble(geoLocationsCursor.getColumnIndex(GpsPointsTable.COLUMN_LON)));
            buffer.putDouble(
                    geoLocationsCursor.getDouble(geoLocationsCursor.getColumnIndex(GpsPointsTable.COLUMN_SPEED)));
            buffer.putInt(geoLocationsCursor.getInt(geoLocationsCursor.getColumnIndex(GpsPointsTable.COLUMN_ACCURACY)));
        }
        byte[] payload = new byte[buffer.capacity()];
        ((ByteBuffer)buffer.duplicate().clear()).get(payload);
        // if we want to switch from write to read mode on the byte buffer we need to .flip() !!
        return payload;
    }

    /**
     * Creates the header field for a serialized measurement in big endian format.
     *
     * @param countOfGeoLocations Number of geo locations in the serialized measurement.
     * @param countOfAccelerations Number of accelerations in the serialized measurement.
     * @param countOfRotations Number of rotations in the serialized measurement.
     * @param countOfDirections Number of directions in the serialized measurement.
     * @return The header byte array.
     */
    private byte[] createHeader(final int countOfGeoLocations, final int countOfAccelerations,
            final int countOfRotations, final int countOfDirections) {
        byte[] ret = new byte[18];
        ret[0] = (byte)(DATA_FORMAT_VERSION >> 8);
        ret[1] = (byte)DATA_FORMAT_VERSION;
        ret[2] = (byte)(countOfGeoLocations >> 24);
        ret[3] = (byte)(countOfGeoLocations >> 16);
        ret[4] = (byte)(countOfGeoLocations >> 8);
        ret[5] = (byte)countOfGeoLocations;
        ret[6] = (byte)(countOfAccelerations >> 24);
        ret[7] = (byte)(countOfAccelerations >> 16);
        ret[8] = (byte)(countOfAccelerations >> 8);
        ret[9] = (byte)countOfAccelerations;
        ret[10] = (byte)(countOfRotations >> 24);
        ret[11] = (byte)(countOfRotations >> 16);
        ret[12] = (byte)(countOfRotations >> 8);
        ret[13] = (byte)countOfRotations;
        ret[14] = (byte)(countOfDirections >> 24);
        ret[15] = (byte)(countOfDirections >> 16);
        ret[16] = (byte)(countOfDirections >> 8);
        ret[17] = (byte)countOfDirections;
        return ret;
    }

    /**
     * Implements the core algorithm of loading data from a content provider and serilizing it into an array of bytes.
     *
     * @param loader The loader providing access to the content provider storing all the measurements.
     * @return A byte array containing the serialized data.
     */
    private byte[] serializeToByteArray(final @NonNull MeasurementLoader loader) {
        Cursor geoLocationsCursor = null;
        Cursor accelerationsCursor = null;
        Cursor rotationsCursor = null;
        Cursor directionsCursor = null;

        try {
            geoLocationsCursor = loader.loadGeoLocations();
            accelerationsCursor = loader.load3DPoint(accelerationsSerializer);
            rotationsCursor = loader.load3DPoint(rotationsSerializer);
            directionsCursor = loader.load3DPoint(directionsSerializer);

            byte[] header = createHeader(geoLocationsCursor.getCount(), accelerationsCursor.getCount(),
                    rotationsCursor.getCount(), directionsCursor.getCount());
            byte[] serializedGeoLocations = serializeGeoLocations(geoLocationsCursor);
            byte[] serializedAccelerations = accelerationsSerializer.serialize(accelerationsCursor);
            byte[] serializedRotations = rotationsSerializer.serialize(rotationsCursor);
            byte[] serializedDirections = directionsSerializer.serialize(directionsCursor);

            ByteBuffer buffer = ByteBuffer.allocate(header.length + serializedGeoLocations.length
                    + serializedAccelerations.length + serializedRotations.length + serializedDirections.length);
            buffer.put(header);
            buffer.put(serializedGeoLocations);
            buffer.put(serializedAccelerations);
            buffer.put(serializedRotations);
            buffer.put(serializedDirections);

            return buffer.array();
        } catch (RemoteException e) {
            throw new IllegalStateException(e);
        } finally {
            if (geoLocationsCursor != null) {
                geoLocationsCursor.close();
            }
            if (accelerationsCursor != null) {
                accelerationsCursor.close();
            }
            if (rotationsCursor != null) {
                rotationsCursor.close();
            }
            if (directionsCursor != null) {
                directionsCursor.close();
            }
        }
    }
}<|MERGE_RESOLUTION|>--- conflicted
+++ resolved
@@ -166,38 +166,9 @@
      * @param loader The device wide unqiue identifier of the measurement to serialize.
      * @return An <code>InputStream</code> containing the serialized data.
      */
-<<<<<<< HEAD
-    InputStream serialize(final MeasurementContentProviderClient loader) {
-        Cursor geoLocationsCursor = null;
-        Cursor accelerationsCursor = null;
-        Cursor rotationsCursor = null;
-        Cursor directionsCursor = null;
-
-        try {
-            geoLocationsCursor = loader.loadGeoLocations();
-            accelerationsCursor = loader.load3DPoint(accelerationsSerializer);
-            rotationsCursor = loader.load3DPoint(rotationsSerializer);
-            directionsCursor = loader.load3DPoint(directionsSerializer);
-
-            byte[] header = createHeader(geoLocationsCursor.getCount(), accelerationsCursor.getCount(),
-                    rotationsCursor.getCount(), directionsCursor.getCount());
-            byte[] serializedGeoLocations = serializeGeoLocations(geoLocationsCursor);
-            byte[] serializedAccelerations = accelerationsSerializer.serialize(accelerationsCursor);
-            byte[] serializedRotations = rotationsSerializer.serialize(rotationsCursor);
-            byte[] serializedDirections = directionsSerializer.serialize(directionsCursor);
-
-            ByteBuffer buffer = ByteBuffer.allocate(header.length + serializedGeoLocations.length
-                    + serializedAccelerations.length + serializedRotations.length + serializedDirections.length);
-            buffer.put(header);
-            buffer.put(serializedGeoLocations);
-            buffer.put(serializedAccelerations);
-            buffer.put(serializedRotations);
-            buffer.put(serializedDirections);
-=======
-    InputStream serialize(final @NonNull MeasurementLoader loader) {
+    InputStream serialize(final @NonNull MeasurementContentProviderClient loader) {
         return new ByteArrayInputStream(serializeToByteArray(loader));
     }
->>>>>>> 2449954f
 
     /**
      * Loads the measurement with the provided identifier from the <code>ContentProvider</code> accessible via the
@@ -208,7 +179,7 @@
      * @param loader The device wide unique identifier of the measurement to serialize.
      * @return An <code>InputStream</code> containing the serialized compressed data.
      */
-    InputStream serializeCompressed(final @NonNull MeasurementLoader loader) {
+    InputStream serializeCompressed(final @NonNull MeasurementContentProviderClient loader) {
         Deflater compressor = new Deflater();
         byte[] data = serializeToByteArray(loader);
         int lengthOfCompressedData = compressor.deflate(data);
@@ -283,7 +254,7 @@
      * @param loader The loader providing access to the content provider storing all the measurements.
      * @return A byte array containing the serialized data.
      */
-    private byte[] serializeToByteArray(final @NonNull MeasurementLoader loader) {
+    private byte[] serializeToByteArray(final @NonNull MeasurementContentProviderClient loader) {
         Cursor geoLocationsCursor = null;
         Cursor accelerationsCursor = null;
         Cursor rotationsCursor = null;
