--- conflicted
+++ resolved
@@ -24,25 +24,8 @@
  */
 abstract class Point3DSerializer {
 
-<<<<<<< HEAD
-    // /**
-    // * The client used to load the data to serialize from the <code>ContentProvider</code>.
-    // */
-    // private final ContentProviderClient databaseClient;
-    //
-    // /**
-    // * Creates a new completely initialized <code>Point3DSerializer</code>, with access to a
-    // * <code>MeasuringPointContentProvider</code> to load data from.
-    // *
-    // * @param databaseClient The client used to load the data to serialize from the <code>ContentProvider</code>.
-    // */
-    // Point3DSerializer(final @NonNull ContentProviderClient databaseClient) {
-    // this.databaseClient = databaseClient;
-    // }
     public static final int BYTES_IN_ONE_POINT_ENTRY = ByteSizes.LONG_BYTES + 3 * ByteSizes.DOUBLE_BYTES;
 
-=======
->>>>>>> db84f02e
     /**
      * @return The <code>ContentProvider</code> table URI, containing the data points.
      */
@@ -82,12 +65,7 @@
      * @return A <code>byte</code> array containing all the data.
      */
     byte[] serialize(final @NonNull Cursor pointCursor) {
-<<<<<<< HEAD
         ByteBuffer buffer = ByteBuffer.allocate(pointCursor.getCount() * BYTES_IN_ONE_POINT_ENTRY);
-=======
-        ByteBuffer buffer = ByteBuffer
-                .allocate(pointCursor.getCount() * (ByteSizes.LONG_BYTES + 3 * ByteSizes.DOUBLE_BYTES));
->>>>>>> db84f02e
         while (pointCursor.moveToNext()) {
             buffer.putLong(pointCursor.getLong(pointCursor.getColumnIndex(getTimestampColumnName())));
             buffer.putDouble(pointCursor.getDouble(pointCursor.getColumnIndex(getXColumnName())));
