package de.cyface.synchronization;

import java.io.BufferedInputStream;
import java.io.DataOutputStream;
import java.io.IOException;
import java.io.InputStream;
import java.net.ProtocolException;
import java.net.URL;
<<<<<<< HEAD
import java.security.KeyManagementException;
import java.security.NoSuchAlgorithmException;
import java.security.SecureRandom;
import java.security.cert.CertificateException;
import java.security.cert.X509Certificate;
=======
import java.nio.ByteBuffer;
import java.security.KeyManagementException;
import java.security.KeyStore;
import java.security.KeyStoreException;
import java.security.NoSuchAlgorithmException;
import java.security.SecureRandom;
import java.security.cert.CertificateException;
>>>>>>> 62203ed5
import java.util.Locale;

import javax.net.ssl.HostnameVerifier;
import javax.net.ssl.HttpsURLConnection;
import javax.net.ssl.SSLContext;
import javax.net.ssl.SSLSession;
<<<<<<< HEAD
import javax.net.ssl.TrustManager;
import javax.net.ssl.X509TrustManager;

import android.content.Context;
import android.support.annotation.NonNull;
=======
import javax.net.ssl.TrustManagerFactory;

import android.content.Context;
import android.support.annotation.NonNull;
import android.util.Log;
>>>>>>> 62203ed5

/**
 * Performs the actual synchronisation with a provided server, by uploading meta data and a file containing
 * measurements.
 *
 * @author Klemens Muthmann
 * @version 1.0.0
 * @since 2.0.0
 */
class SyncPerformer {

    private final static String TAG = "de.cyface.sync";

    /**
     * Socket Factory required to communicate with the Movebis Server using the self signed certificate issued by that
     * server. Further details are available in the
     * <a href="https://developer.android.com/training/articles/security-ssl.html#UnknownCa">Android documentation</a>
     * and for example <a href=
     * "https://stackoverflow.com/questions/24555890/using-a-custom-truststore-in-java-as-well-as-the-default-one">here</a>.
     */
    private SSLContext sslContext;

    /**
     * Creates a new completely initialized <code>SyncPerformer</code> for a given Android <code>Context</code>.
     *
     * @param context The Android <code>Context</code> to use for setting the correct server certification information.
     */
    SyncPerformer(final @NonNull Context context) {

        InputStream movebisTrustStoreFile = null;
        try {
            movebisTrustStoreFile = context.getResources().openRawResource(R.raw.fake_truststore);
            KeyStore trustStore = KeyStore.getInstance("PKCS12");
            trustStore.load(movebisTrustStoreFile, "secret".toCharArray());
            TrustManagerFactory tmf = TrustManagerFactory.getInstance("X509");
            tmf.init(trustStore);

            // Create an SSLContext that uses our TrustManager
            sslContext = SSLContext.getInstance("TLSv1");
            byte[] seed = ByteBuffer.allocate(8).putLong(System.currentTimeMillis()).array();
            sslContext.init(null, tmf.getTrustManagers(), new SecureRandom(seed));

        } catch (IOException | CertificateException | NoSuchAlgorithmException | KeyStoreException
                | KeyManagementException e) {
            throw new IllegalArgumentException(e);
        } finally {
            try {
                if (movebisTrustStoreFile != null) {
                    movebisTrustStoreFile.close();
                }
            } catch (IOException e) {
                throw new IllegalStateException(e);
            }
        }
    }

    /**
     * Socket Factory required to communicate with the Movebis Server using the self signed certificate issued by that
     * server. Further details are available in the
     * <a href="https://developer.android.com/training/articles/security-ssl.html#UnknownCa">Android documentation</a>
     * and for example <a href=
     * "https://stackoverflow.com/questions/24555890/using-a-custom-truststore-in-java-as-well-as-the-default-one">here</a>.
     */
    private SSLContext sslContext;

    /**
     * This is an array with only one <code>TrustManager</code> trusting all certificates. TODO This is evil and needs
     * to be fixed for the final release.
     */
    private TrustManager[] trustAllCerts = new TrustManager[] {new X509TrustManager() {
        @Override
        public void checkClientTrusted(X509Certificate[] chain, String authType) throws CertificateException {

        }

        @Override
        public void checkServerTrusted(X509Certificate[] chain, String authType) throws CertificateException {

        }

        @Override
        public X509Certificate[] getAcceptedIssuers() {
            return new X509Certificate[0];
        }
    }};

    /**
     * Creates a new completely initialized <code>SyncPerformer</code> for a given Android <code>Context</code>.
     *
     * @param context The Android <code>Context</code> to use for setting the correct server certification information.
     */
    SyncPerformer(final @NonNull Context context) {

        // InputStream movebisTrustStoreFile = null;
        // InputStream movebisCertificateChain = null;
        try {
            // movebisTrustStoreFile = context.getResources().openRawResource(R.raw.truststore_dev);
            // movebisCertificateChain = context.getResources().openRawResource(R.raw.certificate_chain);
            // byte[] der = loadPemCertificate(movebisCertificateChain);
            // ByteArrayInputStream derInputStream = new ByteArrayInputStream(der);
            // CertificateFactory certificateFactory = CertificateFactory.getInstance("X.509");
            // X509Certificate cert = (X509Certificate)certificateFactory.generateCertificate(derInputStream);
            // String alias = cert.getSubjectX500Principal().getName();
            //
            // KeyStore trustStore = KeyStore.getInstance("PKCS12");
            // trustStore.load(movebisTrustStoreFile, "secret".toCharArray());
            // trustStore.setCertificateEntry(alias, cert);
            // TrustManagerFactory tmf = TrustManagerFactory.getInstance("X509");
            // tmf.init(trustStore);

            // Create an SSLContext that uses our TrustManager
            sslContext = SSLContext.getInstance("TLSv1");
            sslContext.init(null, trustAllCerts, new SecureRandom());
            // sslContext.init(null, tmf.getTrustManagers(), null);

        } catch (NoSuchAlgorithmException e) {
            throw new IllegalStateException(e);
        } catch (KeyManagementException e) {
            throw new IllegalStateException(e);
        }
        // } finally {
        // try {
        // if (movebisTrustStoreFile != null) {
        // movebisTrustStoreFile.close();
        // }
        // if (movebisCertificateChain != null) {
        // movebisCertificateChain.close();
        // }
        // } catch (IOException e) {
        // throw new IllegalStateException(e);
        // }
        // }
    }

    /**
     * Triggers the data transmission to a Movebis server API. The <code>measurementIdentifier</code> and
     * <code>deviceIdentifier</code> need to be globally unique. If they are not the server will probably reject the
     * request.
     * <p>
     * Since this is a synchronous call it can take from seconds to minutes depending on the size of <code>data</code>.
     * Never call this on the UI thread. Your users are going to hate you.
     *
     * @param dataServerUrl The server URL to send the data to.
     * @param measurementIdentifier The measurement identifier of the transmitted measurement.
     * @param deviceIdentifier The device identifier of the device transmitting the measurement.
     * @param data The data to transmit as <code>InputStream</code>.
     * @param progressListener A listener that is informed about the progress of the upload.
     * @return The <a href="https://de.wikipedia.org/wiki/HTTP-Statuscode">HTTP status</a> code of the response.
     */
    int sendData(final String dataServerUrl, final long measurementIdentifier, final String deviceIdentifier,
            final @NonNull InputStream data, final @NonNull UploadProgressListener progressListener) {
<<<<<<< HEAD
=======
        Log.i(TAG, String.format(Locale.US, "Uploading data from device %s with identifier %s to server %s",
                deviceIdentifier, measurementIdentifier, dataServerUrl));
>>>>>>> 62203ed5
        HttpsURLConnection.setFollowRedirects(false);
        HttpsURLConnection connection = null;
        String fileName = String.format(Locale.US, "%s_%d.cyf", deviceIdentifier, measurementIdentifier);

        try {
            connection = (HttpsURLConnection)new URL(String.format("%s/measurements", dataServerUrl)).openConnection();
            connection.setSSLSocketFactory(sslContext.getSocketFactory());
            connection.setHostnameVerifier(new HostnameVerifier() {
                @Override
                public boolean verify(String hostname, SSLSession session) {
                    return true;
                }
            });
            try {
                connection.setRequestMethod("POST");
            } catch (ProtocolException e) {
                throw new IllegalStateException(e);
            }
            connection.setRequestProperty("Authorization", "Bearer test");
            String boundary = "---------------------------boundary";
            String tail = "\r\n--" + boundary + "--\r\n";
            connection.setRequestProperty("Content-Type", "multipart/form-data; boundary=" + boundary);
            connection.setUseCaches(false);
            connection.setDoInput(true);
            connection.setDoOutput(true);

            String userIdPart = addPart("deviceId", deviceIdentifier, boundary);
            String measurementIdPart = addPart("measurementId", Long.valueOf(measurementIdentifier).toString(),
                    boundary);

            String fileHeader1 = "--" + boundary + "\r\n"
                    + "Content-Disposition: form-data; name=\"fileToUpload\"; filename=\"" + fileName + "\"\r\n"
                    + "Content-Type: application/octet-stream\r\n" + "Content-Transfer-Encoding: binary\r\n";

            // FIXME This will only work correctly as long as we are using a ByteArrayInputStream. For other streams it
            // returns only the data currently in memory or something similar.
            int dataSize = 0;
            dataSize = data.available() + tail.length();
            String fileHeader2 = "Content-length: " + dataSize + "\r\n";
            String fileHeader = fileHeader1 + fileHeader2 + "\r\n";
            String stringData = userIdPart + measurementIdPart + fileHeader;

            long requestLength = stringData.length() + dataSize;
            connection.setRequestProperty("Content-length", "" + requestLength);
            connection.setFixedLengthStreamingMode((int)requestLength);
            connection.connect();

            DataOutputStream out = null;
            try {
                out = new DataOutputStream(connection.getOutputStream());
                out.writeBytes(stringData);
                out.flush();

                int progress = 0;
                int bytesRead = 0;
                byte buf[] = new byte[1024];
                BufferedInputStream bufInput = new BufferedInputStream(data);
                while ((bytesRead = bufInput.read(buf)) != -1) {
                    // write output
                    out.write(buf, 0, bytesRead);
                    out.flush();
                    progress += bytesRead; // Here progress is total uploaded bytes
                    progressListener.updatedProgress((progress * 100) / dataSize);

                }

                // Write closing boundary and close stream
                out.writeBytes(tail);
                out.flush();
            } finally {
                if (out != null) {
                    out.close();
                }
            }

            // Get server response
            // BufferedReader reader = new BufferedReader(new InputStreamReader(connection.getInputStream()));
            // String line = "";
            // StringBuilder builder = new StringBuilder();
            // while ((line = reader.readLine()) != null) {
            // builder.append(line);
            // }

            return connection.getResponseCode();

        } catch (IOException e) {
            throw new IllegalStateException(e);
        } finally {
            if (connection != null)
                connection.disconnect();
        }
    }

    private String addPart(final @NonNull String key, final @NonNull String value, final @NonNull String boundary) {
        return String.format("--%s\r\nContent-Disposition: form-data; name=\"%s\"\r\n\r\n%s\r\n", boundary, key, value);
    }
}<|MERGE_RESOLUTION|>--- conflicted
+++ resolved
@@ -6,13 +6,6 @@
 import java.io.InputStream;
 import java.net.ProtocolException;
 import java.net.URL;
-<<<<<<< HEAD
-import java.security.KeyManagementException;
-import java.security.NoSuchAlgorithmException;
-import java.security.SecureRandom;
-import java.security.cert.CertificateException;
-import java.security.cert.X509Certificate;
-=======
 import java.nio.ByteBuffer;
 import java.security.KeyManagementException;
 import java.security.KeyStore;
@@ -20,26 +13,17 @@
 import java.security.NoSuchAlgorithmException;
 import java.security.SecureRandom;
 import java.security.cert.CertificateException;
->>>>>>> 62203ed5
 import java.util.Locale;
 
 import javax.net.ssl.HostnameVerifier;
 import javax.net.ssl.HttpsURLConnection;
 import javax.net.ssl.SSLContext;
 import javax.net.ssl.SSLSession;
-<<<<<<< HEAD
-import javax.net.ssl.TrustManager;
-import javax.net.ssl.X509TrustManager;
-
-import android.content.Context;
-import android.support.annotation.NonNull;
-=======
 import javax.net.ssl.TrustManagerFactory;
 
 import android.content.Context;
 import android.support.annotation.NonNull;
 import android.util.Log;
->>>>>>> 62203ed5
 
 /**
  * Performs the actual synchronisation with a provided server, by uploading meta data and a file containing
@@ -97,84 +81,6 @@
     }
 
     /**
-     * Socket Factory required to communicate with the Movebis Server using the self signed certificate issued by that
-     * server. Further details are available in the
-     * <a href="https://developer.android.com/training/articles/security-ssl.html#UnknownCa">Android documentation</a>
-     * and for example <a href=
-     * "https://stackoverflow.com/questions/24555890/using-a-custom-truststore-in-java-as-well-as-the-default-one">here</a>.
-     */
-    private SSLContext sslContext;
-
-    /**
-     * This is an array with only one <code>TrustManager</code> trusting all certificates. TODO This is evil and needs
-     * to be fixed for the final release.
-     */
-    private TrustManager[] trustAllCerts = new TrustManager[] {new X509TrustManager() {
-        @Override
-        public void checkClientTrusted(X509Certificate[] chain, String authType) throws CertificateException {
-
-        }
-
-        @Override
-        public void checkServerTrusted(X509Certificate[] chain, String authType) throws CertificateException {
-
-        }
-
-        @Override
-        public X509Certificate[] getAcceptedIssuers() {
-            return new X509Certificate[0];
-        }
-    }};
-
-    /**
-     * Creates a new completely initialized <code>SyncPerformer</code> for a given Android <code>Context</code>.
-     *
-     * @param context The Android <code>Context</code> to use for setting the correct server certification information.
-     */
-    SyncPerformer(final @NonNull Context context) {
-
-        // InputStream movebisTrustStoreFile = null;
-        // InputStream movebisCertificateChain = null;
-        try {
-            // movebisTrustStoreFile = context.getResources().openRawResource(R.raw.truststore_dev);
-            // movebisCertificateChain = context.getResources().openRawResource(R.raw.certificate_chain);
-            // byte[] der = loadPemCertificate(movebisCertificateChain);
-            // ByteArrayInputStream derInputStream = new ByteArrayInputStream(der);
-            // CertificateFactory certificateFactory = CertificateFactory.getInstance("X.509");
-            // X509Certificate cert = (X509Certificate)certificateFactory.generateCertificate(derInputStream);
-            // String alias = cert.getSubjectX500Principal().getName();
-            //
-            // KeyStore trustStore = KeyStore.getInstance("PKCS12");
-            // trustStore.load(movebisTrustStoreFile, "secret".toCharArray());
-            // trustStore.setCertificateEntry(alias, cert);
-            // TrustManagerFactory tmf = TrustManagerFactory.getInstance("X509");
-            // tmf.init(trustStore);
-
-            // Create an SSLContext that uses our TrustManager
-            sslContext = SSLContext.getInstance("TLSv1");
-            sslContext.init(null, trustAllCerts, new SecureRandom());
-            // sslContext.init(null, tmf.getTrustManagers(), null);
-
-        } catch (NoSuchAlgorithmException e) {
-            throw new IllegalStateException(e);
-        } catch (KeyManagementException e) {
-            throw new IllegalStateException(e);
-        }
-        // } finally {
-        // try {
-        // if (movebisTrustStoreFile != null) {
-        // movebisTrustStoreFile.close();
-        // }
-        // if (movebisCertificateChain != null) {
-        // movebisCertificateChain.close();
-        // }
-        // } catch (IOException e) {
-        // throw new IllegalStateException(e);
-        // }
-        // }
-    }
-
-    /**
      * Triggers the data transmission to a Movebis server API. The <code>measurementIdentifier</code> and
      * <code>deviceIdentifier</code> need to be globally unique. If they are not the server will probably reject the
      * request.
@@ -191,11 +97,8 @@
      */
     int sendData(final String dataServerUrl, final long measurementIdentifier, final String deviceIdentifier,
             final @NonNull InputStream data, final @NonNull UploadProgressListener progressListener) {
-<<<<<<< HEAD
-=======
         Log.i(TAG, String.format(Locale.US, "Uploading data from device %s with identifier %s to server %s",
                 deviceIdentifier, measurementIdentifier, dataServerUrl));
->>>>>>> 62203ed5
         HttpsURLConnection.setFollowRedirects(false);
         HttpsURLConnection connection = null;
         String fileName = String.format(Locale.US, "%s_%d.cyf", deviceIdentifier, measurementIdentifier);
@@ -219,7 +122,6 @@
             String tail = "\r\n--" + boundary + "--\r\n";
             connection.setRequestProperty("Content-Type", "multipart/form-data; boundary=" + boundary);
             connection.setUseCaches(false);
-            connection.setDoInput(true);
             connection.setDoOutput(true);
 
             String userIdPart = addPart("deviceId", deviceIdentifier, boundary);
