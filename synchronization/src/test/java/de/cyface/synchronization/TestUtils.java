--- conflicted
+++ resolved
@@ -13,16 +13,9 @@
      */
     public final static String AUTHORITY = "de.cyface.synchronization.provider.test";
     /**
-<<<<<<< HEAD
      * The account type used during testing. This must be the same as in the authenticator configuration.
      */
-    final static String ACCOUNT_TYPE = "de.cyface.synchronization.account.test";
-=======
-     * The type for accounts used during testing.
-     */
     public final static String ACCOUNT_TYPE = "de.cyface.synchronization.account.test";
-
->>>>>>> 59279e56
     /**
      * Private constructor to avoid instantiation of utility class.
      */
